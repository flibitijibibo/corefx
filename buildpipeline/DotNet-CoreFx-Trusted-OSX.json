--- conflicted
+++ resolved
@@ -100,9 +100,7 @@
       }
     },
     {
-      "environment": {
-        "PACKAGEVERSIONPROPSURL": "$(PB_PackageVersionPropsUrl)"
-      },
+      "environment": {},
       "enabled": true,
       "continueOnError": false,
       "alwaysRun": false,
@@ -275,10 +273,7 @@
       "continueOnError": true,
       "displayName": "run end.sh",
       "timeoutInMinutes": 0,
-<<<<<<< HEAD
-=======
       "condition": "always()",
->>>>>>> 92cc2668
       "alwaysRun": true,
       "task": {
         "id": "10f1f9a1-74b0-47ab-87bf-e3c9c68e8b0d",
@@ -399,16 +394,13 @@
       "allowOverride": true
     },
     "PB_PackageVersionPropsUrl": {
-      "value": "",
-      "isSecret": true
-    },
-    "PB_RestoreSource": {
-      "value": "",
-      "isSecret": true
+      "value": ""
+    },
+    "PACKAGEVERSIONPROPSURL": {
+      "value": "$(PB_PackageVersionPropsUrl)"
     },
     "PB_AssetRootUrl": {
-      "value": "",
-      "isSecret": true
+      "value": ""
     }
   },
   "demands": [
