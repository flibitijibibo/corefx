--- conflicted
+++ resolved
@@ -1,96 +1,3 @@
 # Mono fork of .NET Core Libraries (CoreFX)
 
-<<<<<<< HEAD
-Tracking https://github.com/dotnet/corefx/tree/release/2.1 branch
-=======
-This repo contains the library implementation (called "CoreFX") for .NET Core. It includes System.Collections, System.IO, System.Xml, and many other components.
-The corresponding [.NET Core Runtime repo](https://github.com/dotnet/coreclr) (called "CoreCLR") contains the runtime implementation for .NET Core. It includes RyuJIT, the .NET GC, and many other components.
-Runtime-specific library code ([mscorlib](https://github.com/dotnet/coreclr/tree/master/src/mscorlib)) lives in the CoreCLR repo. It needs to be built and versioned in tandem with the runtime. The rest of CoreFX is agnostic of runtime-implementation and can be run on any compatible .NET runtime (e.g. [CoreRT](https://github.com/dotnet/corert)).
-
-
-
-## .NET Core
-
-Official Starting Page: http://dotnet.github.io
-
-* [How to use .NET Core](https://github.com/dotnet/core/#get-started) (with VS, VS Code, command-line CLI)
-  * [Install official releases](https://www.microsoft.com/net/core)
-  * [Documentation](https://docs.microsoft.com/en-us/dotnet) (Get Started, Tutorials, Porting from .NET Framework, API reference, ...)
-    * [Deploying apps](https://docs.microsoft.com/en-us/dotnet/articles/core/preview3/deploying)
-  * [Supported OS versions](https://github.com/dotnet/core/blob/master/roadmap.md#technology-roadmaps)
-* [Roadmap](https://github.com/dotnet/core/blob/master/roadmap.md)
-* [Releases](https://github.com/dotnet/core/tree/master/release-notes)
-* [Bringing more APIs to .NET Core](https://github.com/dotnet/corefx/blob/master/Documentation/project-docs/porting.md) (and why some APIs will be left out)
-
-
-
-## How to Engage, Contribute and Provide Feedback
-
-Some of the best ways to contribute are to try things out, file bugs, join in design conversations, and fix issues.
-
-* [Dogfooding daily builds](https://github.com/dotnet/corefx/blob/master/Documentation/project-docs/dogfooding.md)
-* If you have a question or idea, [file a new issue](https://github.com/dotnet/corefx/issues/new).
-
-If you are having issues with the "full" .NET Framework (also called "Desktop"), the best way to file a bug is the [Report a Problem](https://aka.ms/vs-rap) tool, which is integrated with the [VS Developer Community Portal](https://developercommunity.visualstudio.com/); or through [Product Support](https://support.microsoft.com/en-us/contactus?ws=support) if you have a contract.
-
-### Issue Guide
-
-This section is **in progress** here: [New contributor Docs - Issues](https://github.com/dotnet/corefx/wiki/New-contributor-Docs#issue-guide) (feel free to make it better - it's easy-to-edit wiki with RW permissions to everyone!)
-
-Each issue area has one or more Microsoft owners, who are [listed here](https://github.com/dotnet/corefx/blob/master/Documentation/project-docs/issue-guide.md).
-
-### Contributing Guide
-
-This section is **in progress** here: [New contributor Docs - Contributing](https://github.com/dotnet/corefx/wiki/New-contributor-Docs#contributing-guide) (feel free to make it better - it's easy-to-edit wiki with RW permissions to everyone!) 
-
-### Useful Links
-
-* [.NET Core source index](https://source.dot.net) / [.NET Framework source index](https://referencesource.microsoft.com)
-* [API Reference docs](https://docs.microsoft.com/en-us/dotnet/core/api)
-* [.NET API Catalog](http://apisof.net) (incl. APIs from daily builds and API usage info)
-
-### Community
-
-* General .NET OSS discussions: [.NET Foundation forums](http://forums.dotnetfoundation.org)
-* Chat with other community members [![Join the chat at https://gitter.im/dotnet/corefx](https://badges.gitter.im/Join%20Chat.svg)](https://gitter.im/dotnet/corefx?utm_source=badge&utm_medium=badge&utm_campaign=pr-badge&utm_content=badge)
-
-This project has adopted the code of conduct defined by the [Contributor Covenant](http://contributor-covenant.org/)
-to clarify expected behavior in our community. For more information, see the [.NET Foundation Code of Conduct](http://www.dotnetfoundation.org/code-of-conduct).
-
-### Reporting security issues and security bugs
-
-Security issues and bugs should be reported privately, via email, to the Microsoft Security Response Center (MSRC) <secure@microsoft.com>. You should receive a response within 24 hours. If for some reason you do not, please follow up via email to ensure we received your original message. Further information, including the MSRC PGP key, can be found in the [Security TechCenter](https://technet.microsoft.com/en-us/security/ff852094.aspx).
-
-Also see info about related [Microsoft .NET Core and ASP.NET Core Bug Bounty Program](https://technet.microsoft.com/en-us/mt764065.aspx).
-
-## License
-
-.NET Core (including the corefx repo) is licensed under the [MIT license](LICENSE.TXT).
-
-
-
-## .NET Foundation
-
-.NET Core is a [.NET Foundation](http://www.dotnetfoundation.org/projects) project.
-
-There are many .NET related projects on GitHub.
-
-- [.NET home repo](https://github.com/Microsoft/dotnet) - links to 100s of .NET projects, from Microsoft and the community.
-- [ASP.NET Core home](https://github.com/aspnet/home) - the best place to start learning about ASP.NET Core.
-
-
-
-## CoreFX Project
-
-### Daily Builds
-
-Daily builds of .NET Core components are published to [dotnet-core MyGet gallery](https://dotnet.myget.org/gallery/dotnet-core).
-The latest version number of each library can be seen in that gallery.
-
-Note: See officially supported [OS versions](https://github.com/dotnet/core/blob/master/roadmap.md#technology-roadmaps).
-
-### Code Coverage Status
-Click to see most recent result.
-
-[![code coverage](https://ci.dot.net/job/dotnet_corefx/job/master/job/code_coverage_windows/badge/icon)](https://ci.dot.net/job/dotnet_corefx/job/master/job/code_coverage_windows/Code_Coverage_Report)
->>>>>>> 92cc2668
+Tracking https://github.com/dotnet/corefx/tree/release/3.0 branch