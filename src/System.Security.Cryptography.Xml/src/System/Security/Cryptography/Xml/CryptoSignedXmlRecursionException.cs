﻿// Licensed to the .NET Foundation under one or more agreements.
// The .NET Foundation licenses this file to you under the MIT license.
// See the LICENSE file in the project root for more information.

using System.Runtime.Serialization;
using System.Xml;

namespace System.Security.Cryptography.Xml
{
    /// <summary>
    /// This exception helps catch the signed XML recursion limit error.
    /// This is being caught in the SignedXml class while computing the
    /// hash. ComputeHash can throw different kind of exceptions.
    /// This unique exception helps catch the recursion limit issue.
    /// </summary>
    [Serializable]
<<<<<<< HEAD
    internal class CryptoSignedXmlRecursionException : XmlException
=======
    [System.Runtime.CompilerServices.TypeForwardedFrom("System.Security, Version=4.0.0.0, Culture=neutral, PublicKeyToken=b03f5f7f11d50a3a")]
    public class CryptoSignedXmlRecursionException : XmlException
>>>>>>> 2d2ecd2d
    {
        public CryptoSignedXmlRecursionException() : base() { }
        public CryptoSignedXmlRecursionException(string message) : base(message) { }
        public CryptoSignedXmlRecursionException(string message, Exception inner) : base(message, inner) { }
        protected CryptoSignedXmlRecursionException(SerializationInfo info, StreamingContext context) : base(info, context) { }
    }
}<|MERGE_RESOLUTION|>--- conflicted
+++ resolved
@@ -14,12 +14,10 @@
     /// This unique exception helps catch the recursion limit issue.
     /// </summary>
     [Serializable]
-<<<<<<< HEAD
-    internal class CryptoSignedXmlRecursionException : XmlException
-=======
+#if !MONO
     [System.Runtime.CompilerServices.TypeForwardedFrom("System.Security, Version=4.0.0.0, Culture=neutral, PublicKeyToken=b03f5f7f11d50a3a")]
+#endif
     public class CryptoSignedXmlRecursionException : XmlException
->>>>>>> 2d2ecd2d
     {
         public CryptoSignedXmlRecursionException() : base() { }
         public CryptoSignedXmlRecursionException(string message) : base(message) { }
