// Licensed to the .NET Foundation under one or more agreements.
// The .NET Foundation licenses this file to you under the MIT license.
// See the LICENSE file in the project root for more information.

using Test.Cryptography;
using Xunit;

namespace System.Security.Cryptography.X509Certificates.Tests
{
    public static class X500DistinguishedNameTests
    {
        [Fact]
        public static void PrintInvalidEncoding()
        {
            // One byte has been removed from the payload here.  Since DER is length-prepended
            // this will run out of data too soon, and report as invalid.
            byte[] encoded = "3017311530130603550403130C436F6D6D6F6E204E616D65".HexToByteArray();

            X500DistinguishedName dn = new X500DistinguishedName(encoded);
            Assert.Equal("", dn.Decode(X500DistinguishedNameFlags.None));
        }

        [Fact]
        [ActiveIssue(3892, TestPlatforms.AnyUnix)]
        public static void PrintMultiComponentRdn()
        {
            byte[] encoded = (
                "30223120300C060355040313054A616D65733010060355040A13094D6963726F" +
                "736F6674").HexToByteArray();

            const string expected = "CN=James + O=Microsoft";
            X500DistinguishedName dn = new X500DistinguishedName(encoded);

            Assert.Equal(expected, dn.Decode(X500DistinguishedNameFlags.None));

            // It should not change ordering when reversed, since the two are one unit.
            Assert.Equal(expected, dn.Decode(X500DistinguishedNameFlags.Reversed));
        }

        [Fact]
        public static void PrintUnknownOidRdn()
        {
            byte[] encoded = (
                "30183116301406052901020203130B496E76616C6964204F6964").HexToByteArray();

            X500DistinguishedName dn = new X500DistinguishedName(encoded);
            Assert.Equal("OID.1.1.1.2.2.3=Invalid Oid", dn.Decode(X500DistinguishedNameFlags.None));
        }

        [Theory]
        [MemberData(nameof(WhitespaceBeforeCases))]
        public static void QuoteWhitespaceBefore(string expected, string hexEncoded)
        {
            byte[] encoded = hexEncoded.HexToByteArray();
            X500DistinguishedName dn = new X500DistinguishedName(encoded);
            Assert.Equal(expected, dn.Decode(X500DistinguishedNameFlags.None));
        }

        [Theory]
        [MemberData(nameof(WhitespaceBeforeCases))]
        public static void NoQuoteWhitespaceBefore(string expectedQuoted, string hexEncoded)
        {
            string expected = expectedQuoted.Replace("\"", "");
            byte[] encoded = hexEncoded.HexToByteArray();

            X500DistinguishedName dn = new X500DistinguishedName(encoded);
            Assert.Equal(expected, dn.Decode(X500DistinguishedNameFlags.DoNotUseQuotes));
        }

        [Theory]
        [MemberData(nameof(WhitespaceAfterCases))]
        public static void QuoteWhitespaceAfter(string expected, string hexEncoded)
        {
            byte[] encoded = hexEncoded.HexToByteArray();
            X500DistinguishedName dn = new X500DistinguishedName(encoded);
            Assert.Equal(expected, dn.Decode(X500DistinguishedNameFlags.None));
        }

        [Theory]
        [MemberData(nameof(WhitespaceAfterCases))]
        public static void NoQuoteWhitespaceAfter(string expectedQuoted, string hexEncoded)
        {
            string expected = expectedQuoted.Replace("\"", "");
            byte[] encoded = hexEncoded.HexToByteArray();

            X500DistinguishedName dn = new X500DistinguishedName(encoded);
            Assert.Equal(expected, dn.Decode(X500DistinguishedNameFlags.DoNotUseQuotes));
        }

        [Theory]
        [MemberData(nameof(QuotedContentsCases))]
        public static void QuoteByContents(string expected, string hexEncoded)
        {
            byte[] encoded = hexEncoded.HexToByteArray();
            X500DistinguishedName dn = new X500DistinguishedName(encoded);
            Assert.Equal(expected, dn.Decode(X500DistinguishedNameFlags.None));
        }

        [Theory]
        [MemberData(nameof(QuotedContentsCases))]
        public static void NoQuoteByContents(string expectedQuoted, string hexEncoded)
        {
            string expected = expectedQuoted.Replace("\"", "");
            byte[] encoded = hexEncoded.HexToByteArray();

            X500DistinguishedName dn = new X500DistinguishedName(encoded);
            Assert.Equal(expected, dn.Decode(X500DistinguishedNameFlags.DoNotUseQuotes));
        }

        [Theory]
        [MemberData(nameof(InternallyQuotedRDNs))]
        public static void QuotedWithQuotes(string quoted, string notQuoted, string hexEncoded)
        {
            byte[] encoded = hexEncoded.HexToByteArray();
            X500DistinguishedName dn = new X500DistinguishedName(encoded);

            Assert.Equal(quoted, dn.Decode(X500DistinguishedNameFlags.None));
        }

        [Theory]
        [MemberData(nameof(InternallyQuotedRDNs))]
        public static void NotQuotedWithQuotes(string quoted, string notQuoted, string hexEncoded)
        {
            byte[] encoded = hexEncoded.HexToByteArray();
            X500DistinguishedName dn = new X500DistinguishedName(encoded);

            Assert.Equal(notQuoted, dn.Decode(X500DistinguishedNameFlags.DoNotUseQuotes));
        }
        
        [Theory]
        [MemberData(nameof(T61Cases))]
        public static void T61Strings(string expected, string hexEncoded)
        {
            byte[] encoded = hexEncoded.HexToByteArray();
            X500DistinguishedName dn = new X500DistinguishedName(encoded);

            Assert.Equal(expected, dn.Name);
        }

        [Fact]
        public static void PrintComplexReversed()
        {
            byte[] encoded = MicrosoftDotComSubject.HexToByteArray();
            X500DistinguishedName dn = new X500DistinguishedName(encoded);

            const string expected =
                "CN=www.microsoft.com, OU=MSCOM, O=Microsoft Corporation, STREET=1 Microsoft Way, " +
                "L=Redmond, S=Washington, PostalCode=98052, C=US, SERIALNUMBER=600413485, ";

            // Windows 8.1 would continue the string with some unknown OIDs, but OpenSSL 1.0.1 can decode
            // at least businessCategory (2.5.4.15), and other Windows versions may do so in the future.
            //    "OID.2.5.4.15=Private Organization, OID.1.3.6.1.4.1.311.60.2.1.2=Washington, " +
            //    "OID.1.3.6.1.4.1.311.60.2.1.3=US";

            Assert.StartsWith(expected, dn.Decode(X500DistinguishedNameFlags.Reversed), StringComparison.Ordinal);
        }

        [Fact]
        public static void PrintComplexForwards()
        {
            byte[] encoded = MicrosoftDotComSubject.HexToByteArray();
            X500DistinguishedName dn = new X500DistinguishedName(encoded);

            const string expected =
                ", SERIALNUMBER=600413485, C=US, PostalCode=98052, S=Washington, L=Redmond, " +
                "STREET=1 Microsoft Way, O=Microsoft Corporation, OU=MSCOM, CN=www.microsoft.com";

            Assert.EndsWith(expected, dn.Decode(X500DistinguishedNameFlags.None), StringComparison.Ordinal);
        }

        [Fact]
        public static void EdgeCaseEmptyFormat()
        {
            X500DistinguishedName dn = new X500DistinguishedName("");
<<<<<<< HEAD
            Assert.Equal(String.Empty, dn.Format(true));
            Assert.Equal(String.Empty, dn.Format(false));
=======
            Assert.Equal(string.Empty, dn.Format(true));
            Assert.Equal(string.Empty, dn.Format(false));
>>>>>>> 92cc2668
        }

        [Fact]
        public static void EdgeCaseUseCommaAndNewLines()
        {
            const string rname = "C=US, O=\"RSA Data Security, Inc.\", OU=Secure Server Certification Authority";
            X500DistinguishedName dn = new X500DistinguishedName(rname, X500DistinguishedNameFlags.None);
            Assert.Equal(rname, dn.Decode(X500DistinguishedNameFlags.UseCommas | X500DistinguishedNameFlags.UseNewLines));
        }

        public static readonly object[][] WhitespaceBeforeCases =
        {
            // Regular space.
            new object[]
            {
                "CN=\" Common Name\"",
                "3017311530130603550403130C20436F6D6D6F6E204E616D65"
            },

            // Tab
            new object[]
            {
                "CN=\"\tCommon Name\"",
                "30233121301F06035504031E1800090043006F006D006D006F006E0020004E00" +
                "61006D0065"
            },

            // Newline
            new object[]
            {
                "CN=\"\nCommon Name\"",
                "30233121301F06035504031E18000A0043006F006D006D006F006E0020004E00" +
                "61006D0065"

            },

            // xUnit doesn't like \v in Assert.Equals, reports it as an invalid character.
            //new object[]
            //{
            //    "CN=\"\vCommon Name\"",
            //    "30233121301F06035504031E18000B0043006F006D006D006F006E0020004E00" +
            //    "61006D0065"
            //},

            // xUnit doesn't like FormFeed in Assert.Equals, reports it as an invalid character.
            //new object[]
            //{
            //    "CN=\"\u000cCommon Name\"",
            //    "30233121301F06035504031E18000C0043006F006D006D006F006E0020004E00" +
            //    "61006D0065"
            //},

            // Carriage return
            new object[]
            {
                "CN=\"\rCommon Name\"",
                "30233121301F06035504031E18000D0043006F006D006D006F006E0020004E00" +
                "61006D0065"
            },

            // em quad.  This is char.IsWhitespace, but is not quoted.
            new object[]
            {
                "CN=\u2002Common Name",
                "30233121301F06035504031E1820020043006F006D006D006F006E0020004E00" +
                "61006D0065"
            },
        };

        public static readonly object[][] WhitespaceAfterCases =
        {
            // Regular space.
            new object[]
            {
                "CN=\"Common Name \"",
                "3017311530130603550403130C436F6D6D6F6E204E616D6520"
            },

            // Newline
            new object[]
            {
                "CN=\"Common Name\t\"",
                "30233121301F06035504031E180043006F006D006D006F006E0020004E006100" +
                "6D00650009"
            },

            // Newline
            new object[]
            {
                "CN=\"Common Name\n\"",
                "30233121301F06035504031E180043006F006D006D006F006E0020004E006100" +
                "6D0065000A"
            },

            // xUnit doesn't like \v in Assert.Equals, reports it as an invalid character.
            //new object[]
            //{
            //    "CN=\"Common Name\v\"",
            //    "30233121301F06035504031E180043006F006D006D006F006E0020004E006100" +
            //    "6D0065000B"
            //},

            // xUnit doesn't like FormFeed in Assert.Equals, reports it as an invalid character.
            //new object[]
            //{
            //    "CN=\"Common Name\u000c\"",
            //    "30233121301F06035504031E180043006F006D006D006F006E0020004E006100" +
            //    "6D0065000C"
            //},

             // Carriage return
            new object[]
            {
                "CN=\"Common Name\r\"",
                "30233121301F06035504031E180043006F006D006D006F006E0020004E006100" +
                "6D0065000D"
            },

            // em quad.  This is char.IsWhitespace, but is not quoted.
            new object[]
            {
                "CN=Common Name\u2002",
                "30233121301F06035504031E180043006F006D006D006F006E0020004E006100" +
                "6D00652002"
            },
        };

        public static readonly object[][] QuotedContentsCases =
        {
            // Empty value
            new object[]
            {
                "CN=\"\"",
                "300B3109300706035504031300"
            },

            // Comma (RDN separator)
            new object[]
            {
                "CN=\"Common,Name\"",
                "3016311430120603550403130B436F6D6D6F6E2C4E616D65"
            },

            // Plus (RDN component separator)
            new object[]
            {
                "CN=\"Common+Name\"",
                "3016311430120603550403130B436F6D6D6F6E2B4E616D65"
            },

            // Equal (Key/Value separator)
            new object[]
            {
                "CN=\"Common=Name\"",
                "3016311430120603550403130B436F6D6D6F6E3D4E616D65"
            },

            // Note: Double Quote has been removed from this set, it's a dedicated test suite.

            // Newline
            new object[]
            {
                "CN=\"Common\nName\"",
                "3021311F301D06035504031E160043006F006D006D006F006E000A004E006100" +
                "6D0065"
            },

            // Carriage return is NOT quoted.
            new object[]
            {
                "CN=Common\rName",
                "3021311F301D06035504031E160043006F006D006D006F006E000D004E006100" +
                "6D0065"
            },

            // Less-than
            new object[]
            {
                "CN=\"Common<Name\"",
                "3021311F301D06035504031E160043006F006D006D006F006E003C004E006100" +
                "6D0065"
            },

            // Greater-than
            new object[]
            {
                "CN=\"Common>Name\"",
                "3021311F301D06035504031E160043006F006D006D006F006E003E004E006100" +
                "6D0065"
            },

            // Octothorpe (Number Sign, Pound, Hash, whatever)
            new object[]
            {
                "CN=\"Common#Name\"",
                "3021311F301D06035504031E160043006F006D006D006F006E0023004E006100" +
                "6D0065"
            },

            // Semi-colon
            new object[]
            {
                "CN=\"Common;Name\"",
                "3021311F301D06035504031E160043006F006D006D006F006E003B004E006100" +
                "6D0065"
            },
        };

        public static readonly object[][] InternallyQuotedRDNs =
        {
            // Interior Double Quote
            new object[]
            {
                "CN=\"Common\"\"Name\"", // Quoted
                "CN=Common\"Name", // Not-Quoted
                "3021311F301D06035504031E160043006F006D006D006F006E0022004E006100" +
                "6D0065"
            },

            // Starts with a double quote
            new object[]
            {
                "CN=\"\"\"Common Name\"", // Quoted
                "CN=\"Common Name", // Not-Quoted
                "30233121301F06035504031E1800220043006F006D006D006F006E0020004E00" +
                "61006D0065"
            },

            // Ends with a double quote
            new object[]
            {
                "CN=\"Common Name\"\"\"", // Quoted
                "CN=Common Name\"", // Not-Quoted
                "30233121301F06035504031E180043006F006D006D006F006E0020004E006100" +
                "6D00650022"
            },
        };

        public static readonly object[][] T61Cases =
        {
            // https://github.com/dotnet/corefx/issues/27466
            new object[]
            {
                "CN=GrapeCity inc., OU=Tools Development, O=GrapeCity inc., " +
                "L=Sendai Izumi-ku, S=Miyagi, C=JP",
                "308186310b3009060355040613024a50310f300d060355040813064d69796167" +
                "69311830160603550407130f53656e64616920497a756d692d6b753117301506" +
                "0355040a140e47726170654369747920696e632e311a3018060355040b141154" +
                "6f6f6c7320446576656c6f706d656e74311730150603550403140e4772617065" +
                "4369747920696e632e"
            },

            // Mono test case taken from old bug report
            new object[]
            {
                "SERIALNUMBER=CVR:13471967-UID:121212121212, E=vhm@use.test.dk, " +
                "CN=Hedeby's M\u00f8belhandel - Salgsafdelingen, " + 
                "O=Hedeby's M\u00f8belhandel // CVR:13471967, C=DK",
                "3081B5310B300906035504061302444B312D302B060355040A14244865646562" +
                "792773204DF862656C68616E64656C202F2F204356523A313334373139363731" +
                "2F302D060355040314264865646562792773204DF862656C68616E64656C202D" +
                "2053616C6773616664656C696E67656E311E301C06092A864886F70D01090116" +
                "0F76686D407573652E746573742E646B312630240603550405131D4356523A31" +
                "333437313936372D5549443A313231323132313231323132"
            },

            // Valid UTF-8 string is interpreted as UTF-8
            new object[]
            {
                "C=\u00a2",
                "300D310B300906035504061402C2A2"
            },

            // Invalid UTF-8 string with valid UTF-8 sequence is interpreted as ISO 8859-1
            new object[]
            {
                "L=\u00c2\u00a2\u00f8",
                "300E310C300A06035504071403C2A2F8"
            },
        };

        private const string MicrosoftDotComSubject =
            "3082010F31133011060B2B0601040182373C02010313025553311B3019060B2B" +
            "0601040182373C0201020C0A57617368696E67746F6E311D301B060355040F13" +
            "1450726976617465204F7267616E697A6174696F6E3112301006035504051309" +
            "363030343133343835310B3009060355040613025553310E300C06035504110C" +
            "0539383035323113301106035504080C0A57617368696E67746F6E3110300E06" +
            "035504070C075265646D6F6E643118301606035504090C0F31204D6963726F73" +
            "6F667420576179311E301C060355040A0C154D6963726F736F667420436F7270" +
            "6F726174696F6E310E300C060355040B0C054D53434F4D311A30180603550403" +
            "0C117777772E6D6963726F736F66742E636F6D";
    }
}<|MERGE_RESOLUTION|>--- conflicted
+++ resolved
@@ -172,13 +172,8 @@
         public static void EdgeCaseEmptyFormat()
         {
             X500DistinguishedName dn = new X500DistinguishedName("");
-<<<<<<< HEAD
-            Assert.Equal(String.Empty, dn.Format(true));
-            Assert.Equal(String.Empty, dn.Format(false));
-=======
             Assert.Equal(string.Empty, dn.Format(true));
             Assert.Equal(string.Empty, dn.Format(false));
->>>>>>> 92cc2668
         }
 
         [Fact]
