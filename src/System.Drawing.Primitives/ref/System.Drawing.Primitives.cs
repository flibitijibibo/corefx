// Licensed to the .NET Foundation under one or more agreements.
// The .NET Foundation licenses this file to you under the MIT license.
// See the LICENSE file in the project root for more information.
// ------------------------------------------------------------------------------
// Changes to this file must follow the http://aka.ms/api-review process.
// ------------------------------------------------------------------------------

namespace System.Drawing
{
<<<<<<< HEAD
    [System.SerializableAttribute]
    public partial struct Color : System.IEquatable<System.Drawing.Color>
=======
    public readonly partial struct Color : System.IEquatable<System.Drawing.Color>
>>>>>>> 2d2ecd2d
    {
        public static readonly System.Drawing.Color Empty;
        public byte A { get { throw null; } }
        public static System.Drawing.Color AliceBlue { get { throw null; } }
        public static System.Drawing.Color AntiqueWhite { get { throw null; } }
        public static System.Drawing.Color Aqua { get { throw null; } }
        public static System.Drawing.Color Aquamarine { get { throw null; } }
        public static System.Drawing.Color Azure { get { throw null; } }
        public byte B { get { throw null; } }
        public static System.Drawing.Color Beige { get { throw null; } }
        public static System.Drawing.Color Bisque { get { throw null; } }
        public static System.Drawing.Color Black { get { throw null; } }
        public static System.Drawing.Color BlanchedAlmond { get { throw null; } }
        public static System.Drawing.Color Blue { get { throw null; } }
        public static System.Drawing.Color BlueViolet { get { throw null; } }
        public static System.Drawing.Color Brown { get { throw null; } }
        public static System.Drawing.Color BurlyWood { get { throw null; } }
        public static System.Drawing.Color CadetBlue { get { throw null; } }
        public static System.Drawing.Color Chartreuse { get { throw null; } }
        public static System.Drawing.Color Chocolate { get { throw null; } }
        public static System.Drawing.Color Coral { get { throw null; } }
        public static System.Drawing.Color CornflowerBlue { get { throw null; } }
        public static System.Drawing.Color Cornsilk { get { throw null; } }
        public static System.Drawing.Color Crimson { get { throw null; } }
        public static System.Drawing.Color Cyan { get { throw null; } }
        public static System.Drawing.Color DarkBlue { get { throw null; } }
        public static System.Drawing.Color DarkCyan { get { throw null; } }
        public static System.Drawing.Color DarkGoldenrod { get { throw null; } }
        public static System.Drawing.Color DarkGray { get { throw null; } }
        public static System.Drawing.Color DarkGreen { get { throw null; } }
        public static System.Drawing.Color DarkKhaki { get { throw null; } }
        public static System.Drawing.Color DarkMagenta { get { throw null; } }
        public static System.Drawing.Color DarkOliveGreen { get { throw null; } }
        public static System.Drawing.Color DarkOrange { get { throw null; } }
        public static System.Drawing.Color DarkOrchid { get { throw null; } }
        public static System.Drawing.Color DarkRed { get { throw null; } }
        public static System.Drawing.Color DarkSalmon { get { throw null; } }
        public static System.Drawing.Color DarkSeaGreen { get { throw null; } }
        public static System.Drawing.Color DarkSlateBlue { get { throw null; } }
        public static System.Drawing.Color DarkSlateGray { get { throw null; } }
        public static System.Drawing.Color DarkTurquoise { get { throw null; } }
        public static System.Drawing.Color DarkViolet { get { throw null; } }
        public static System.Drawing.Color DeepPink { get { throw null; } }
        public static System.Drawing.Color DeepSkyBlue { get { throw null; } }
        public static System.Drawing.Color DimGray { get { throw null; } }
        public static System.Drawing.Color DodgerBlue { get { throw null; } }
        public static System.Drawing.Color Firebrick { get { throw null; } }
        public static System.Drawing.Color FloralWhite { get { throw null; } }
        public static System.Drawing.Color ForestGreen { get { throw null; } }
        public static System.Drawing.Color Fuchsia { get { throw null; } }
        public byte G { get { throw null; } }
        public static System.Drawing.Color Gainsboro { get { throw null; } }
        public static System.Drawing.Color GhostWhite { get { throw null; } }
        public static System.Drawing.Color Gold { get { throw null; } }
        public static System.Drawing.Color Goldenrod { get { throw null; } }
        public static System.Drawing.Color Gray { get { throw null; } }
        public static System.Drawing.Color Green { get { throw null; } }
        public static System.Drawing.Color GreenYellow { get { throw null; } }
        public static System.Drawing.Color Honeydew { get { throw null; } }
        public static System.Drawing.Color HotPink { get { throw null; } }
        public static System.Drawing.Color IndianRed { get { throw null; } }
        public static System.Drawing.Color Indigo { get { throw null; } }
        public bool IsEmpty { get { throw null; } }
        public bool IsKnownColor { get { throw null; } }
        public bool IsNamedColor { get { throw null; } }
        public bool IsSystemColor { get { throw null; } }
        public static System.Drawing.Color Ivory { get { throw null; } }
        public static System.Drawing.Color Khaki { get { throw null; } }
        public static System.Drawing.Color Lavender { get { throw null; } }
        public static System.Drawing.Color LavenderBlush { get { throw null; } }
        public static System.Drawing.Color LawnGreen { get { throw null; } }
        public static System.Drawing.Color LemonChiffon { get { throw null; } }
        public static System.Drawing.Color LightBlue { get { throw null; } }
        public static System.Drawing.Color LightCoral { get { throw null; } }
        public static System.Drawing.Color LightCyan { get { throw null; } }
        public static System.Drawing.Color LightGoldenrodYellow { get { throw null; } }
        public static System.Drawing.Color LightGray { get { throw null; } }
        public static System.Drawing.Color LightGreen { get { throw null; } }
        public static System.Drawing.Color LightPink { get { throw null; } }
        public static System.Drawing.Color LightSalmon { get { throw null; } }
        public static System.Drawing.Color LightSeaGreen { get { throw null; } }
        public static System.Drawing.Color LightSkyBlue { get { throw null; } }
        public static System.Drawing.Color LightSlateGray { get { throw null; } }
        public static System.Drawing.Color LightSteelBlue { get { throw null; } }
        public static System.Drawing.Color LightYellow { get { throw null; } }
        public static System.Drawing.Color Lime { get { throw null; } }
        public static System.Drawing.Color LimeGreen { get { throw null; } }
        public static System.Drawing.Color Linen { get { throw null; } }
        public static System.Drawing.Color Magenta { get { throw null; } }
        public static System.Drawing.Color Maroon { get { throw null; } }
        public static System.Drawing.Color MediumAquamarine { get { throw null; } }
        public static System.Drawing.Color MediumBlue { get { throw null; } }
        public static System.Drawing.Color MediumOrchid { get { throw null; } }
        public static System.Drawing.Color MediumPurple { get { throw null; } }
        public static System.Drawing.Color MediumSeaGreen { get { throw null; } }
        public static System.Drawing.Color MediumSlateBlue { get { throw null; } }
        public static System.Drawing.Color MediumSpringGreen { get { throw null; } }
        public static System.Drawing.Color MediumTurquoise { get { throw null; } }
        public static System.Drawing.Color MediumVioletRed { get { throw null; } }
        public static System.Drawing.Color MidnightBlue { get { throw null; } }
        public static System.Drawing.Color MintCream { get { throw null; } }
        public static System.Drawing.Color MistyRose { get { throw null; } }
        public static System.Drawing.Color Moccasin { get { throw null; } }
        public string Name { get { throw null; } }
        public static System.Drawing.Color NavajoWhite { get { throw null; } }
        public static System.Drawing.Color Navy { get { throw null; } }
        public static System.Drawing.Color OldLace { get { throw null; } }
        public static System.Drawing.Color Olive { get { throw null; } }
        public static System.Drawing.Color OliveDrab { get { throw null; } }
        public static System.Drawing.Color Orange { get { throw null; } }
        public static System.Drawing.Color OrangeRed { get { throw null; } }
        public static System.Drawing.Color Orchid { get { throw null; } }
        public static System.Drawing.Color PaleGoldenrod { get { throw null; } }
        public static System.Drawing.Color PaleGreen { get { throw null; } }
        public static System.Drawing.Color PaleTurquoise { get { throw null; } }
        public static System.Drawing.Color PaleVioletRed { get { throw null; } }
        public static System.Drawing.Color PapayaWhip { get { throw null; } }
        public static System.Drawing.Color PeachPuff { get { throw null; } }
        public static System.Drawing.Color Peru { get { throw null; } }
        public static System.Drawing.Color Pink { get { throw null; } }
        public static System.Drawing.Color Plum { get { throw null; } }
        public static System.Drawing.Color PowderBlue { get { throw null; } }
        public static System.Drawing.Color Purple { get { throw null; } }
        public byte R { get { throw null; } }
        public static System.Drawing.Color Red { get { throw null; } }
        public static System.Drawing.Color RosyBrown { get { throw null; } }
        public static System.Drawing.Color RoyalBlue { get { throw null; } }
        public static System.Drawing.Color SaddleBrown { get { throw null; } }
        public static System.Drawing.Color Salmon { get { throw null; } }
        public static System.Drawing.Color SandyBrown { get { throw null; } }
        public static System.Drawing.Color SeaGreen { get { throw null; } }
        public static System.Drawing.Color SeaShell { get { throw null; } }
        public static System.Drawing.Color Sienna { get { throw null; } }
        public static System.Drawing.Color Silver { get { throw null; } }
        public static System.Drawing.Color SkyBlue { get { throw null; } }
        public static System.Drawing.Color SlateBlue { get { throw null; } }
        public static System.Drawing.Color SlateGray { get { throw null; } }
        public static System.Drawing.Color Snow { get { throw null; } }
        public static System.Drawing.Color SpringGreen { get { throw null; } }
        public static System.Drawing.Color SteelBlue { get { throw null; } }
        public static System.Drawing.Color Tan { get { throw null; } }
        public static System.Drawing.Color Teal { get { throw null; } }
        public static System.Drawing.Color Thistle { get { throw null; } }
        public static System.Drawing.Color Tomato { get { throw null; } }
        public static System.Drawing.Color Transparent { get { throw null; } }
        public static System.Drawing.Color Turquoise { get { throw null; } }
        public static System.Drawing.Color Violet { get { throw null; } }
        public static System.Drawing.Color Wheat { get { throw null; } }
        public static System.Drawing.Color White { get { throw null; } }
        public static System.Drawing.Color WhiteSmoke { get { throw null; } }
        public static System.Drawing.Color Yellow { get { throw null; } }
        public static System.Drawing.Color YellowGreen { get { throw null; } }
        public bool Equals(System.Drawing.Color other) { throw null; }
        public override bool Equals(object obj) { throw null; }
        public static System.Drawing.Color FromArgb(int argb) { throw null; }
        public static System.Drawing.Color FromArgb(int alpha, System.Drawing.Color baseColor) { throw null; }
        public static System.Drawing.Color FromArgb(int red, int green, int blue) { throw null; }
        public static System.Drawing.Color FromArgb(int alpha, int red, int green, int blue) { throw null; }
        public static System.Drawing.Color FromKnownColor(System.Drawing.KnownColor color) { throw null; }
        public static System.Drawing.Color FromName(string name) { throw null; }
        public float GetBrightness() { throw null; }
        public override int GetHashCode() { throw null; }
        public float GetHue() { throw null; }
        public float GetSaturation() { throw null; }
        public static bool operator ==(System.Drawing.Color left, System.Drawing.Color right) { throw null; }
        public static bool operator !=(System.Drawing.Color left, System.Drawing.Color right) { throw null; }
        public int ToArgb() { throw null; }
        public System.Drawing.KnownColor ToKnownColor() { throw null; }
        public override string ToString() { throw null; }
    }
    public partial struct Point : System.IEquatable<System.Drawing.Point>
    {
        public static readonly System.Drawing.Point Empty;
        public Point(System.Drawing.Size sz) { throw null; }
        public Point(int dw) { throw null; }
        public Point(int x, int y) { throw null; }
        [System.ComponentModel.Browsable(false)]
        public bool IsEmpty { get { throw null; } }
        public int X { get { throw null; } set { } }
        public int Y { get { throw null; } set { } }
        public static System.Drawing.Point Add(System.Drawing.Point pt, System.Drawing.Size sz) { throw null; }
        public static System.Drawing.Point Ceiling(System.Drawing.PointF value) { throw null; }
        public bool Equals(System.Drawing.Point other) { throw null; }
        public override bool Equals(object obj) { throw null; }
        public override int GetHashCode() { throw null; }
        public void Offset(System.Drawing.Point p) { }
        public void Offset(int dx, int dy) { }
        public static System.Drawing.Point operator +(System.Drawing.Point pt, System.Drawing.Size sz) { throw null; }
        public static bool operator ==(System.Drawing.Point left, System.Drawing.Point right) { throw null; }
        public static explicit operator System.Drawing.Size (System.Drawing.Point p) { throw null; }
        public static implicit operator System.Drawing.PointF (System.Drawing.Point p) { throw null; }
        public static bool operator !=(System.Drawing.Point left, System.Drawing.Point right) { throw null; }
        public static System.Drawing.Point operator -(System.Drawing.Point pt, System.Drawing.Size sz) { throw null; }
        public static System.Drawing.Point Round(System.Drawing.PointF value) { throw null; }
        public static System.Drawing.Point Subtract(System.Drawing.Point pt, System.Drawing.Size sz) { throw null; }
        public override string ToString() { throw null; }
        public static System.Drawing.Point Truncate(System.Drawing.PointF value) { throw null; }
    }
    public partial struct PointF : System.IEquatable<System.Drawing.PointF>
    {
        public static readonly System.Drawing.PointF Empty;
        public PointF(float x, float y) { throw null; }
        [System.ComponentModel.Browsable(false)]
        public bool IsEmpty { get { throw null; } }
        public float X { get { throw null; } set { } }
        public float Y { get { throw null; } set { } }
        public static System.Drawing.PointF Add(System.Drawing.PointF pt, System.Drawing.Size sz) { throw null; }
        public static System.Drawing.PointF Add(System.Drawing.PointF pt, System.Drawing.SizeF sz) { throw null; }
        public bool Equals(System.Drawing.PointF other) { throw null; }
        public override bool Equals(object obj) { throw null; }
        public override int GetHashCode() { throw null; }
        public static System.Drawing.PointF operator +(System.Drawing.PointF pt, System.Drawing.Size sz) { throw null; }
        public static System.Drawing.PointF operator +(System.Drawing.PointF pt, System.Drawing.SizeF sz) { throw null; }
        public static bool operator ==(System.Drawing.PointF left, System.Drawing.PointF right) { throw null; }
        public static bool operator !=(System.Drawing.PointF left, System.Drawing.PointF right) { throw null; }
        public static System.Drawing.PointF operator -(System.Drawing.PointF pt, System.Drawing.Size sz) { throw null; }
        public static System.Drawing.PointF operator -(System.Drawing.PointF pt, System.Drawing.SizeF sz) { throw null; }
        public static System.Drawing.PointF Subtract(System.Drawing.PointF pt, System.Drawing.Size sz) { throw null; }
        public static System.Drawing.PointF Subtract(System.Drawing.PointF pt, System.Drawing.SizeF sz) { throw null; }
        public override string ToString() { throw null; }
    }
    public partial struct Rectangle : System.IEquatable<System.Drawing.Rectangle>
    {
        public static readonly System.Drawing.Rectangle Empty;
        public Rectangle(System.Drawing.Point location, System.Drawing.Size size) { throw null; }
        public Rectangle(int x, int y, int width, int height) { throw null; }
        [System.ComponentModel.Browsable(false)]
        public int Bottom { get { throw null; } }
        public int Height { get { throw null; } set { } }
        [System.ComponentModel.Browsable(false)]
        public bool IsEmpty { get { throw null; } }
        [System.ComponentModel.Browsable(false)]
        public int Left { get { throw null; } }
        [System.ComponentModel.Browsable(false)]
        public System.Drawing.Point Location { get { throw null; } set { } }
        [System.ComponentModel.Browsable(false)]
        public int Right { get { throw null; } }
        [System.ComponentModel.Browsable(false)]
        public System.Drawing.Size Size { get { throw null; } set { } }
        [System.ComponentModel.Browsable(false)]
        public int Top { get { throw null; } }
        public int Width { get { throw null; } set { } }
        public int X { get { throw null; } set { } }
        public int Y { get { throw null; } set { } }
        public static System.Drawing.Rectangle Ceiling(System.Drawing.RectangleF value) { throw null; }
        public bool Contains(System.Drawing.Point pt) { throw null; }
        public bool Contains(System.Drawing.Rectangle rect) { throw null; }
        public bool Contains(int x, int y) { throw null; }
        public bool Equals(System.Drawing.Rectangle other) { throw null; }
        public override bool Equals(object obj) { throw null; }
        public static System.Drawing.Rectangle FromLTRB(int left, int top, int right, int bottom) { throw null; }
        public override int GetHashCode() { throw null; }
        public static System.Drawing.Rectangle Inflate(System.Drawing.Rectangle rect, int x, int y) { throw null; }
        public void Inflate(System.Drawing.Size size) { }
        public void Inflate(int width, int height) { }
        public void Intersect(System.Drawing.Rectangle rect) { }
        public static System.Drawing.Rectangle Intersect(System.Drawing.Rectangle a, System.Drawing.Rectangle b) { throw null; }
        public bool IntersectsWith(System.Drawing.Rectangle rect) { throw null; }
        public void Offset(System.Drawing.Point pos) { }
        public void Offset(int x, int y) { }
        public static bool operator ==(System.Drawing.Rectangle left, System.Drawing.Rectangle right) { throw null; }
        public static bool operator !=(System.Drawing.Rectangle left, System.Drawing.Rectangle right) { throw null; }
        public static System.Drawing.Rectangle Round(System.Drawing.RectangleF value) { throw null; }
        public override string ToString() { throw null; }
        public static System.Drawing.Rectangle Truncate(System.Drawing.RectangleF value) { throw null; }
        public static System.Drawing.Rectangle Union(System.Drawing.Rectangle a, System.Drawing.Rectangle b) { throw null; }
    }
    public partial struct RectangleF : System.IEquatable<System.Drawing.RectangleF>
    {
        public static readonly System.Drawing.RectangleF Empty;
        public RectangleF(System.Drawing.PointF location, System.Drawing.SizeF size) { throw null; }
        public RectangleF(float x, float y, float width, float height) { throw null; }
        [System.ComponentModel.Browsable(false)]
        public float Bottom { get { throw null; } }
        public float Height { get { throw null; } set { } }
        [System.ComponentModel.Browsable(false)]
        public bool IsEmpty { get { throw null; } }
        [System.ComponentModel.Browsable(false)]
        public float Left { get { throw null; } }
        [System.ComponentModel.Browsable(false)]
        public System.Drawing.PointF Location { get { throw null; } set { } }
        [System.ComponentModel.Browsable(false)]
        public float Right { get { throw null; } }
        [System.ComponentModel.Browsable(false)]
        public System.Drawing.SizeF Size { get { throw null; } set { } }
        [System.ComponentModel.Browsable(false)]
        public float Top { get { throw null; } }
        public float Width { get { throw null; } set { } }
        public float X { get { throw null; } set { } }
        public float Y { get { throw null; } set { } }
        public bool Contains(System.Drawing.PointF pt) { throw null; }
        public bool Contains(System.Drawing.RectangleF rect) { throw null; }
        public bool Contains(float x, float y) { throw null; }
        public bool Equals(System.Drawing.RectangleF other) { throw null; }
        public override bool Equals(object obj) { throw null; }
        public static System.Drawing.RectangleF FromLTRB(float left, float top, float right, float bottom) { throw null; }
        public override int GetHashCode() { throw null; }
        public static System.Drawing.RectangleF Inflate(System.Drawing.RectangleF rect, float x, float y) { throw null; }
        public void Inflate(System.Drawing.SizeF size) { }
        public void Inflate(float x, float y) { }
        public void Intersect(System.Drawing.RectangleF rect) { }
        public static System.Drawing.RectangleF Intersect(System.Drawing.RectangleF a, System.Drawing.RectangleF b) { throw null; }
        public bool IntersectsWith(System.Drawing.RectangleF rect) { throw null; }
        public void Offset(System.Drawing.PointF pos) { }
        public void Offset(float x, float y) { }
        public static bool operator ==(System.Drawing.RectangleF left, System.Drawing.RectangleF right) { throw null; }
        public static implicit operator System.Drawing.RectangleF (System.Drawing.Rectangle r) { throw null; }
        public static bool operator !=(System.Drawing.RectangleF left, System.Drawing.RectangleF right) { throw null; }
        public override string ToString() { throw null; }
        public static System.Drawing.RectangleF Union(System.Drawing.RectangleF a, System.Drawing.RectangleF b) { throw null; }
    }
    public partial struct Size : System.IEquatable<System.Drawing.Size>
    {
        public static readonly System.Drawing.Size Empty;
        public Size(System.Drawing.Point pt) { throw null; }
        public Size(int width, int height) { throw null; }
        public int Height { get { throw null; } set { } }
        [System.ComponentModel.Browsable(false)]
        public bool IsEmpty { get { throw null; } }
        public int Width { get { throw null; } set { } }
        public static System.Drawing.Size Add(System.Drawing.Size sz1, System.Drawing.Size sz2) { throw null; }
        public static System.Drawing.Size Ceiling(System.Drawing.SizeF value) { throw null; }
        public bool Equals(System.Drawing.Size other) { throw null; }
        public override bool Equals(object obj) { throw null; }
        public override int GetHashCode() { throw null; }
        public static System.Drawing.Size operator +(System.Drawing.Size sz1, System.Drawing.Size sz2) { throw null; }
        public static System.Drawing.Size operator *(int left, System.Drawing.Size right) { throw null; }
        public static System.Drawing.Size operator *(System.Drawing.Size left, int right) { throw null; }
        public static System.Drawing.SizeF operator *(float left, System.Drawing.Size right) { throw null; }
        public static System.Drawing.SizeF operator *(System.Drawing.Size left, float right) { throw null; }
        public static System.Drawing.Size operator /(System.Drawing.Size left, int right) { throw null; }
        public static System.Drawing.SizeF operator /(System.Drawing.Size left, float right) { throw null; }
        public static bool operator ==(System.Drawing.Size sz1, System.Drawing.Size sz2) { throw null; }
        public static explicit operator System.Drawing.Point (System.Drawing.Size size) { throw null; }
        public static implicit operator System.Drawing.SizeF (System.Drawing.Size p) { throw null; }
        public static bool operator !=(System.Drawing.Size sz1, System.Drawing.Size sz2) { throw null; }
        public static System.Drawing.Size operator -(System.Drawing.Size sz1, System.Drawing.Size sz2) { throw null; }
        public static System.Drawing.Size Round(System.Drawing.SizeF value) { throw null; }
        public static System.Drawing.Size Subtract(System.Drawing.Size sz1, System.Drawing.Size sz2) { throw null; }
        public override string ToString() { throw null; }
        public static System.Drawing.Size Truncate(System.Drawing.SizeF value) { throw null; }
    }
    public partial struct SizeF : System.IEquatable<System.Drawing.SizeF>
    {
        public static readonly System.Drawing.SizeF Empty;
        public SizeF(System.Drawing.PointF pt) { throw null; }
        public SizeF(System.Drawing.SizeF size) { throw null; }
        public SizeF(float width, float height) { throw null; }
        public float Height { get { throw null; } set { } }
        [System.ComponentModel.Browsable(false)]
        public bool IsEmpty { get { throw null; } }
        public float Width { get { throw null; } set { } }
        public static System.Drawing.SizeF Add(System.Drawing.SizeF sz1, System.Drawing.SizeF sz2) { throw null; }
        public bool Equals(System.Drawing.SizeF other) { throw null; }
        public override bool Equals(object obj) { throw null; }
        public override int GetHashCode() { throw null; }
        public static System.Drawing.SizeF operator +(System.Drawing.SizeF sz1, System.Drawing.SizeF sz2) { throw null; }
        public static bool operator ==(System.Drawing.SizeF sz1, System.Drawing.SizeF sz2) { throw null; }
        public static explicit operator System.Drawing.PointF (System.Drawing.SizeF size) { throw null; }
        public static bool operator !=(System.Drawing.SizeF sz1, System.Drawing.SizeF sz2) { throw null; }
        public static System.Drawing.SizeF operator -(System.Drawing.SizeF sz1, System.Drawing.SizeF sz2) { throw null; }
        public static System.Drawing.SizeF Subtract(System.Drawing.SizeF sz1, System.Drawing.SizeF sz2) { throw null; }
        public static System.Drawing.SizeF operator *(float left, System.Drawing.SizeF right) { throw null; }
        public static System.Drawing.SizeF operator *(System.Drawing.SizeF left, float right) { throw null; }
        public static System.Drawing.SizeF operator /(System.Drawing.SizeF left, float right) { throw null; }
        public System.Drawing.PointF ToPointF() { throw null; }
        public System.Drawing.Size ToSize() { throw null; }
        public override string ToString() { throw null; }
    }
    public enum KnownColor
    {
        ActiveBorder = 1,
        ActiveCaption = 2,
        ActiveCaptionText = 3,
        AliceBlue = 28,
        AntiqueWhite = 29,
        AppWorkspace = 4,
        Aqua = 30,
        Aquamarine = 31,
        Azure = 32,
        Beige = 33,
        Bisque = 34,
        Black = 35,
        BlanchedAlmond = 36,
        Blue = 37,
        BlueViolet = 38,
        Brown = 39,
        BurlyWood = 40,
        ButtonFace = 168,
        ButtonHighlight = 169,
        ButtonShadow = 170,
        CadetBlue = 41,
        Chartreuse = 42,
        Chocolate = 43,
        Control = 5,
        ControlDark = 6,
        ControlDarkDark = 7,
        ControlLight = 8,
        ControlLightLight = 9,
        ControlText = 10,
        Coral = 44,
        CornflowerBlue = 45,
        Cornsilk = 46,
        Crimson = 47,
        Cyan = 48,
        DarkBlue = 49,
        DarkCyan = 50,
        DarkGoldenrod = 51,
        DarkGray = 52,
        DarkGreen = 53,
        DarkKhaki = 54,
        DarkMagenta = 55,
        DarkOliveGreen = 56,
        DarkOrange = 57,
        DarkOrchid = 58,
        DarkRed = 59,
        DarkSalmon = 60,
        DarkSeaGreen = 61,
        DarkSlateBlue = 62,
        DarkSlateGray = 63,
        DarkTurquoise = 64,
        DarkViolet = 65,
        DeepPink = 66,
        DeepSkyBlue = 67,
        Desktop = 11,
        DimGray = 68,
        DodgerBlue = 69,
        Firebrick = 70,
        FloralWhite = 71,
        ForestGreen = 72,
        Fuchsia = 73,
        Gainsboro = 74,
        GhostWhite = 75,
        Gold = 76,
        Goldenrod = 77,
        GradientActiveCaption = 171,
        GradientInactiveCaption = 172,
        Gray = 78,
        GrayText = 12,
        Green = 79,
        GreenYellow = 80,
        Highlight = 13,
        HighlightText = 14,
        Honeydew = 81,
        HotPink = 82,
        HotTrack = 15,
        InactiveBorder = 16,
        InactiveCaption = 17,
        InactiveCaptionText = 18,
        IndianRed = 83,
        Indigo = 84,
        Info = 19,
        InfoText = 20,
        Ivory = 85,
        Khaki = 86,
        Lavender = 87,
        LavenderBlush = 88,
        LawnGreen = 89,
        LemonChiffon = 90,
        LightBlue = 91,
        LightCoral = 92,
        LightCyan = 93,
        LightGoldenrodYellow = 94,
        LightGray = 95,
        LightGreen = 96,
        LightPink = 97,
        LightSalmon = 98,
        LightSeaGreen = 99,
        LightSkyBlue = 100,
        LightSlateGray = 101,
        LightSteelBlue = 102,
        LightYellow = 103,
        Lime = 104,
        LimeGreen = 105,
        Linen = 106,
        Magenta = 107,
        Maroon = 108,
        MediumAquamarine = 109,
        MediumBlue = 110,
        MediumOrchid = 111,
        MediumPurple = 112,
        MediumSeaGreen = 113,
        MediumSlateBlue = 114,
        MediumSpringGreen = 115,
        MediumTurquoise = 116,
        MediumVioletRed = 117,
        Menu = 21,
        MenuBar = 173,
        MenuHighlight = 174,
        MenuText = 22,
        MidnightBlue = 118,
        MintCream = 119,
        MistyRose = 120,
        Moccasin = 121,
        NavajoWhite = 122,
        Navy = 123,
        OldLace = 124,
        Olive = 125,
        OliveDrab = 126,
        Orange = 127,
        OrangeRed = 128,
        Orchid = 129,
        PaleGoldenrod = 130,
        PaleGreen = 131,
        PaleTurquoise = 132,
        PaleVioletRed = 133,
        PapayaWhip = 134,
        PeachPuff = 135,
        Peru = 136,
        Pink = 137,
        Plum = 138,
        PowderBlue = 139,
        Purple = 140,
        Red = 141,
        RosyBrown = 142,
        RoyalBlue = 143,
        SaddleBrown = 144,
        Salmon = 145,
        SandyBrown = 146,
        ScrollBar = 23,
        SeaGreen = 147,
        SeaShell = 148,
        Sienna = 149,
        Silver = 150,
        SkyBlue = 151,
        SlateBlue = 152,
        SlateGray = 153,
        Snow = 154,
        SpringGreen = 155,
        SteelBlue = 156,
        Tan = 157,
        Teal = 158,
        Thistle = 159,
        Tomato = 160,
        Transparent = 27,
        Turquoise = 161,
        Violet = 162,
        Wheat = 163,
        White = 164,
        WhiteSmoke = 165,
        Window = 24,
        WindowFrame = 25,
        WindowText = 26,
        Yellow = 166,
        YellowGreen = 167,
    }
}<|MERGE_RESOLUTION|>--- conflicted
+++ resolved
@@ -7,12 +7,7 @@
 
 namespace System.Drawing
 {
-<<<<<<< HEAD
-    [System.SerializableAttribute]
-    public partial struct Color : System.IEquatable<System.Drawing.Color>
-=======
     public readonly partial struct Color : System.IEquatable<System.Drawing.Color>
->>>>>>> 2d2ecd2d
     {
         public static readonly System.Drawing.Color Empty;
         public byte A { get { throw null; } }
