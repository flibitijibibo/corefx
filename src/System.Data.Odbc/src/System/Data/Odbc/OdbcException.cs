// Licensed to the .NET Foundation under one or more agreements.
// The .NET Foundation licenses this file to you under the MIT license.
// See the LICENSE file in the project root for more information.

using System.Runtime.Serialization;
using System.Text;

namespace System.Data.Odbc
{
    [Serializable]
<<<<<<< HEAD
=======
    [System.Runtime.CompilerServices.TypeForwardedFrom("System.Data, Version=4.0.0.0, Culture=neutral, PublicKeyToken=b77a5c561934e089")]
>>>>>>> 2d2ecd2d
    public sealed class OdbcException : System.Data.Common.DbException
    {
        private OdbcErrorCollection _odbcErrors = new OdbcErrorCollection();

        internal static OdbcException CreateException(OdbcErrorCollection errors, ODBC32.RetCode retcode)
        {
            StringBuilder builder = new StringBuilder();
            foreach (OdbcError error in errors)
            {
                if (builder.Length > 0)
                {
                    builder.Append(Environment.NewLine);
                }

                builder.Append(SR.GetString(SR.Odbc_ExceptionMessage, ODBC32.RetcodeToString(retcode), error.SQLState, error.Message)); // MDAC 68337
            }
            OdbcException exception = new OdbcException(builder.ToString(), errors);
            return exception;
        }

        internal OdbcException(string message, OdbcErrorCollection errors) : base(message)
        {
            _odbcErrors = errors;
            HResult = HResults.OdbcException;
        }

        private OdbcException(SerializationInfo si, StreamingContext sc) : base(si, sc)
        {
            // Ignoring ODBC32.RETCODE
            _odbcErrors = (OdbcErrorCollection)si.GetValue("odbcErrors", typeof(OdbcErrorCollection));
            HResult = HResults.OdbcException;
        }

        public OdbcErrorCollection Errors
        {
            get
            {
                return _odbcErrors;
            }
        }

        public override void GetObjectData(SerializationInfo si, StreamingContext context)
        {
            base.GetObjectData(si, context);
            si.AddValue("odbcRetcode", default(ODBC32.RETCODE), typeof(ODBC32.RETCODE)); // Using default value of ODBC32.RETCODE
            si.AddValue("odbcErrors", _odbcErrors, typeof(OdbcErrorCollection));
        }

        // mdac bug 62559 - if we don't have it return nothing (empty string)
        public override string Source
        {
            get
            {
                if (0 < Errors.Count)
                {
                    string source = Errors[0].Source;
                    return string.IsNullOrEmpty(source) ? "" : source; // base.Source;
                }
                return ""; // base.Source;
            }
        }
    }
}<|MERGE_RESOLUTION|>--- conflicted
+++ resolved
@@ -8,10 +8,9 @@
 namespace System.Data.Odbc
 {
     [Serializable]
-<<<<<<< HEAD
-=======
+#if !MONO
     [System.Runtime.CompilerServices.TypeForwardedFrom("System.Data, Version=4.0.0.0, Culture=neutral, PublicKeyToken=b77a5c561934e089")]
->>>>>>> 2d2ecd2d
+#endif
     public sealed class OdbcException : System.Data.Common.DbException
     {
         private OdbcErrorCollection _odbcErrors = new OdbcErrorCollection();
