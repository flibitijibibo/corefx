--- conflicted
+++ resolved
@@ -68,17 +68,11 @@
             public static readonly Uri Http2RemoteDeflateServer = new Uri("https://" + Http2Host + "/" + DeflateHandler);
             public static readonly Uri Http2RemoteGZipServer = new Uri("https://" + Http2Host + "/" + GZipHandler);
 
+#if !MONO
             public static readonly object[][] EchoServers = EchoServerList.Select(x => new object[] { x }).ToArray();
             public static readonly object[][] VerifyUploadServers = { new object[] { RemoteVerifyUploadServer }, new object[] { SecureRemoteVerifyUploadServer }, new object[] { Http2RemoteVerifyUploadServer } };
             public static readonly object[][] CompressedServers = { new object[] { RemoteDeflateServer }, new object[] { RemoteGZipServer }, new object[] { Http2RemoteDeflateServer }, new object[] { Http2RemoteGZipServer } };
 
-<<<<<<< HEAD
-#if !MONO
-            public static readonly object[][] EchoServers = { new object[] { RemoteEchoServer }, new object[] { SecureRemoteEchoServer } };
-            public static readonly object[][] VerifyUploadServers = { new object[] { RemoteVerifyUploadServer }, new object[] { SecureRemoteVerifyUploadServer } };
-            public static readonly object[][] CompressedServers = { new object[] { RemoteDeflateServer }, new object[] { RemoteGZipServer } };
-=======
->>>>>>> 92cc2668
             public static readonly object[][] Http2Servers = { new object[] { new Uri("https://" + Http2Host) } };
             public static readonly object[][] Http2NoPushServers = { new object[] { new Uri("https://" + Http2NoPushHost) } };
 #endif
