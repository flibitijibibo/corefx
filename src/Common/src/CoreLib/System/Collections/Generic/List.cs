--- conflicted
+++ resolved
@@ -19,15 +19,10 @@
     [DebuggerTypeProxy(typeof(ICollectionDebugView<>))]
     [DebuggerDisplay("Count = {Count}")]
     [Serializable]
-<<<<<<< HEAD
 #if !MONO
-    [System.Runtime.CompilerServices.TypeForwardedFrom("mscorlib, Version=4.0.0.0, Culture=neutral, PublicKeyToken=b77a5c561934e089")]
+    [TypeForwardedFrom("mscorlib, Version=4.0.0.0, Culture=neutral, PublicKeyToken=b77a5c561934e089")]
 #endif
-    public class List<T> : IList<T>, System.Collections.IList, IReadOnlyList<T>
-=======
-    [TypeForwardedFrom("mscorlib, Version=4.0.0.0, Culture=neutral, PublicKeyToken=b77a5c561934e089")]
     public class List<T> : IList<T>, IList, IReadOnlyList<T>
->>>>>>> 79b3c40e
     {
         private const int DefaultCapacity = 4;
 
@@ -1127,14 +1122,10 @@
             }
         }
 
-<<<<<<< HEAD
 #if MONO
         [System.Serializable]
 #endif
-        public struct Enumerator : IEnumerator<T>, System.Collections.IEnumerator
-=======
         public struct Enumerator : IEnumerator<T>, IEnumerator
->>>>>>> 79b3c40e
         {
             private List<T> _list;
             private int _index;
