// Licensed to the .NET Foundation under one or more agreements.
// The .NET Foundation licenses this file to you under the MIT license.
// See the LICENSE file in the project root for more information.

using System.Globalization;
using System.Runtime.CompilerServices;
using System.Runtime.Serialization;
using System.Runtime.Versioning;

#if BIT64
using nuint = System.UInt64;
#else
using nuint = System.UInt32;
#endif

namespace System
{
    [Serializable]
    [CLSCompliant(false)]
#if !MONO
    [System.Runtime.CompilerServices.TypeForwardedFrom("mscorlib, Version=4.0.0.0, Culture=neutral, PublicKeyToken=b77a5c561934e089")]
<<<<<<< HEAD
#endif
    public struct UIntPtr : IEquatable<UIntPtr>, ISerializable
=======
    public readonly struct UIntPtr : IEquatable<UIntPtr>, ISerializable
>>>>>>> 92cc2668
    {
        private readonly unsafe void* _value; // Do not rename (binary serialization)

        [Intrinsic]
        public static readonly UIntPtr Zero;

        [Intrinsic]
        [NonVersionable]
        public unsafe UIntPtr(uint value)
        {
            _value = (void*)value;
        }

        [Intrinsic]
        [NonVersionable]
        public unsafe UIntPtr(ulong value)
        {
#if BIT64
            _value = (void*)value;
#else
            _value = (void*)checked((uint)value);
#endif
        }

        [Intrinsic]
        [NonVersionable]
        public unsafe UIntPtr(void* value)
        {
            _value = value;
        }

        private unsafe UIntPtr(SerializationInfo info, StreamingContext context)
        {
            ulong l = info.GetUInt64("value");

            if (Size == 4 && l > uint.MaxValue)
                throw new ArgumentException(SR.Serialization_InvalidPtrValue);

            _value = (void*)l;
        }

        unsafe void ISerializable.GetObjectData(SerializationInfo info, StreamingContext context)
        {
            if (info == null)
                throw new ArgumentNullException(nameof(info));

            info.AddValue("value", ToUInt64());
        }

        public unsafe override bool Equals(object obj)
        {
            if (obj is UIntPtr)
            {
                return (_value == ((UIntPtr)obj)._value);
            }
            return false;
        }

        unsafe bool IEquatable<UIntPtr>.Equals(UIntPtr other)
        {
            return _value == other._value;
        }

        public unsafe override int GetHashCode()
        {
#if BIT64
            ulong l = (ulong)_value;
            return (unchecked((int)l) ^ (int)(l >> 32));
#else
            return unchecked((int)_value);
#endif
        }

        [Intrinsic]
        [NonVersionable]
        public unsafe uint ToUInt32()
        {
#if BIT64
            return checked((uint)_value);
#else
            return (uint)_value;
#endif
        }

        [Intrinsic]
        [NonVersionable]
        public unsafe ulong ToUInt64()
        {
            return (ulong)_value;
        }

        [Intrinsic]
        [NonVersionable]
        public static explicit operator UIntPtr(uint value)
        {
            return new UIntPtr(value);
        }

        [Intrinsic]
        [NonVersionable]
        public static explicit operator UIntPtr(ulong value)
        {
            return new UIntPtr(value);
        }

        [Intrinsic]
        [NonVersionable]
        public static unsafe explicit operator UIntPtr(void* value)
        {
            return new UIntPtr(value);
        }

        [Intrinsic]
        [NonVersionable]
        public static unsafe explicit operator void* (UIntPtr value)
        {
            return value._value;
        }

        [Intrinsic]
        [NonVersionable]
        public static unsafe explicit operator uint(UIntPtr value)
        {
#if BIT64
            return checked((uint)value._value);
#else
            return (uint)value._value;
#endif
        }

        [Intrinsic]
        [NonVersionable]
        public static unsafe explicit operator ulong(UIntPtr value)
        {
            return (ulong)value._value;
        }

        [Intrinsic]
        [NonVersionable]
        public static unsafe bool operator ==(UIntPtr value1, UIntPtr value2)
        {
            return value1._value == value2._value;
        }

        [Intrinsic]
        [NonVersionable]
        public static unsafe bool operator !=(UIntPtr value1, UIntPtr value2)
        {
            return value1._value != value2._value;
        }

        [NonVersionable]
        public static UIntPtr Add(UIntPtr pointer, int offset)
        {
            return pointer + offset;
        }

        [Intrinsic]
        [NonVersionable]
        public static unsafe UIntPtr operator +(UIntPtr pointer, int offset)
        {
            return new UIntPtr((nuint)pointer._value + (nuint)offset);
        }

        [NonVersionable]
        public static UIntPtr Subtract(UIntPtr pointer, int offset)
        {
            return pointer - offset;
        }

        [Intrinsic]
        [NonVersionable]
        public static unsafe UIntPtr operator -(UIntPtr pointer, int offset)
        {
            return new UIntPtr((nuint)pointer._value - (nuint)offset);
        }

        public static unsafe int Size
        {
            [Intrinsic]
            [NonVersionable]
            get
            {
                return sizeof(nuint);
            }
        }

        [Intrinsic]
        [NonVersionable]
        public unsafe void* ToPointer()
        {
            return _value;
        }

        public unsafe override string ToString()
        {
            return ((nuint)_value).ToString(CultureInfo.InvariantCulture);
        }
    }
}<|MERGE_RESOLUTION|>--- conflicted
+++ resolved
@@ -19,12 +19,8 @@
     [CLSCompliant(false)]
 #if !MONO
     [System.Runtime.CompilerServices.TypeForwardedFrom("mscorlib, Version=4.0.0.0, Culture=neutral, PublicKeyToken=b77a5c561934e089")]
-<<<<<<< HEAD
-#endif
-    public struct UIntPtr : IEquatable<UIntPtr>, ISerializable
-=======
+#endif
     public readonly struct UIntPtr : IEquatable<UIntPtr>, ISerializable
->>>>>>> 92cc2668
     {
         private readonly unsafe void* _value; // Do not rename (binary serialization)
 
