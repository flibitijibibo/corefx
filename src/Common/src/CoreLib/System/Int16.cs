--- conflicted
+++ resolved
@@ -13,12 +13,8 @@
     [StructLayout(LayoutKind.Sequential)]
 #if !MONO
     [TypeForwardedFrom("mscorlib, Version=4.0.0.0, Culture=neutral, PublicKeyToken=b77a5c561934e089")]
-<<<<<<< HEAD
 #endif
-    public struct Int16 : IComparable, IConvertible, IFormattable, IComparable<Int16>, IEquatable<Int16>, ISpanFormattable
-=======
     public readonly struct Int16 : IComparable, IConvertible, IFormattable, IComparable<short>, IEquatable<short>, ISpanFormattable
->>>>>>> 92cc2668
     {
         private readonly short m_value; // Do not rename (binary serialization)
 
