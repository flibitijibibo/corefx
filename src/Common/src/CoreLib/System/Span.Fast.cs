--- conflicted
+++ resolved
@@ -2,17 +2,13 @@
 // The .NET Foundation licenses this file to you under the MIT license.
 // See the LICENSE file in the project root for more information.
 
-<<<<<<< HEAD
-#if !MONO
-using System.ComponentModel;
-#endif
-=======
->>>>>>> 92cc2668
 using System.Diagnostics;
 using System.Runtime.CompilerServices;
 using System.Runtime.Versioning;
+#if !MONO
 using EditorBrowsableAttribute = System.ComponentModel.EditorBrowsableAttribute;
 using EditorBrowsableState = System.ComponentModel.EditorBrowsableState;
+#endif
 using Internal.Runtime.CompilerServices;
 
 #pragma warning disable 0809  //warning CS0809: Obsolete member 'Span<T>.Equals(object)' overrides non-obsolete member 'object.Equals(object)'
@@ -176,7 +172,7 @@
         {
             if (RuntimeHelpers.IsReferenceOrContainsReferences<T>())
             {
-                SpanHelpers.ClearWithReferences(ref Unsafe.As<T, IntPtr>(ref _pointer.Value), (nuint)_length * (nuint)(Unsafe.SizeOf<T>() / /*sizeof(nuint)*/ IntPtr.Size));
+                SpanHelpers.ClearWithReferences(ref Unsafe.As<T, IntPtr>(ref _pointer.Value), (nuint)_length * (nuint)(Unsafe.SizeOf<T>() / sizeof(nuint)));
             }
             else
             {
