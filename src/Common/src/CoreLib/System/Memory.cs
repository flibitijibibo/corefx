// Licensed to the .NET Foundation under one or more agreements.
// The .NET Foundation licenses this file to you under the MIT license.
// See the LICENSE file in the project root for more information.

using System.Buffers;
using System.Diagnostics;
using System.Diagnostics.Private;
using System.Runtime.CompilerServices;
using System.Runtime.InteropServices;
#if !MONO
using EditorBrowsableAttribute = System.ComponentModel.EditorBrowsableAttribute;
using EditorBrowsableState = System.ComponentModel.EditorBrowsableState;
#endif
#if !FEATURE_PORTABLE_SPAN
using Internal.Runtime.CompilerServices;
#endif // FEATURE_PORTABLE_SPAN

namespace System
{
    /// <summary>
    /// Memory represents a contiguous region of arbitrary memory similar to <see cref="Span{T}"/>.
    /// Unlike <see cref="Span{T}"/>, it is not a byref-like type.
    /// </summary>
    [DebuggerTypeProxy(typeof(MemoryDebugView<>))]
    [DebuggerDisplay("{ToString(),raw}")]
    public readonly struct Memory<T>
    {
        // NOTE: With the current implementation, Memory<T> and ReadOnlyMemory<T> must have the same layout,
        // as code uses Unsafe.As to cast between them.

        // The highest order bit of _index is used to discern whether _object is an array/string or an owned memory
        // if (_index >> 31) == 1, object _object is an MemoryManager<T>
        // else, object _object is a T[] or a string.
        //     if (_length >> 31) == 1, _object is a pre-pinned array, so Pin() will not allocate a new GCHandle
        //     else, Pin() needs to allocate a new GCHandle to pin the object.
        // It can only be a string if the Memory<T> was created by
        // using unsafe / marshaling code to reinterpret a ReadOnlyMemory<char> wrapped around a string as
        // a Memory<T>.
        private readonly object _object;
        private readonly int _index;
        private readonly int _length;

        private const int RemoveFlagsBitMask = 0x7FFFFFFF;

        /// <summary>
        /// Creates a new memory over the entirety of the target array.
        /// </summary>
        /// <param name="array">The target array.</param>
        /// <remarks>Returns default when <paramref name="array"/> is null.</remarks>
        /// <exception cref="System.ArrayTypeMismatchException">Thrown when <paramref name="array"/> is covariant and array's type is not exactly T[].</exception>
        [MethodImpl(MethodImplOptions.AggressiveInlining)]
        public Memory(T[] array)
        {
            if (array == null)
            {
                this = default;
                return; // returns default
            }
            if (default(T) == null && array.GetType() != typeof(T[]))
                ThrowHelper.ThrowArrayTypeMismatchException();

            _object = array;
            _index = 0;
            _length = array.Length;
        }

        [MethodImpl(MethodImplOptions.AggressiveInlining)]
        internal Memory(T[] array, int start)
        {
            if (array == null)
            {
                if (start != 0)
                    ThrowHelper.ThrowArgumentOutOfRangeException();
                this = default;
                return; // returns default
            }
            if (default(T) == null && array.GetType() != typeof(T[]))
                ThrowHelper.ThrowArrayTypeMismatchException();
            if ((uint)start > (uint)array.Length)
                ThrowHelper.ThrowArgumentOutOfRangeException();

            _object = array;
            _index = start;
            _length = array.Length - start;
        }

        /// <summary>
        /// Creates a new memory over the portion of the target array beginning
        /// at 'start' index and ending at 'end' index (exclusive).
        /// </summary>
        /// <param name="array">The target array.</param>
        /// <param name="start">The index at which to begin the memory.</param>
        /// <param name="length">The number of items in the memory.</param>
        /// <remarks>Returns default when <paramref name="array"/> is null.</remarks>
        /// <exception cref="System.ArrayTypeMismatchException">Thrown when <paramref name="array"/> is covariant and array's type is not exactly T[].</exception>
        /// <exception cref="System.ArgumentOutOfRangeException">
        /// Thrown when the specified <paramref name="start"/> or end index is not in the range (&lt;0 or &gt;=Length).
        /// </exception>
        [MethodImpl(MethodImplOptions.AggressiveInlining)]
        public Memory(T[] array, int start, int length)
        {
            if (array == null)
            {
                if (start != 0 || length != 0)
                    ThrowHelper.ThrowArgumentOutOfRangeException();
                this = default;
                return; // returns default
            }
            if (default(T) == null && array.GetType() != typeof(T[]))
                ThrowHelper.ThrowArrayTypeMismatchException();
            if ((uint)start > (uint)array.Length || (uint)length > (uint)(array.Length - start))
                ThrowHelper.ThrowArgumentOutOfRangeException();

            _object = array;
            _index = start;
            _length = length;
        }

        /// <summary>
        /// Creates a new memory from a memory manager that provides specific method implementations beginning
        /// at 0 index and ending at 'end' index (exclusive).
        /// </summary>
        /// <param name="manager">The memory manager.</param>
        /// <param name="length">The number of items in the memory.</param>
        /// <exception cref="System.ArgumentOutOfRangeException">
        /// Thrown when the specified <paramref name="length"/> is negative.
        /// </exception>
        /// <remarks>For internal infrastructure only</remarks>
        [MethodImpl(MethodImplOptions.AggressiveInlining)]
        internal Memory(MemoryManager<T> manager, int length)
        {
            Debug.Assert(manager != null);

            if (length < 0)
                ThrowHelper.ThrowArgumentOutOfRangeException();

            _object = manager;
            _index = (1 << 31); // Mark as MemoryManager type
            // Before using _index, check if _index < 0, then 'and' it with RemoveFlagsBitMask
            _length = length;
        }

        /// <summary>
        /// Creates a new memory from a memory manager that provides specific method implementations beginning
        /// at 'start' index and ending at 'end' index (exclusive).
        /// </summary>
        /// <param name="manager">The memory manager.</param>
        /// <param name="start">The index at which to begin the memory.</param>
        /// <param name="length">The number of items in the memory.</param>
        /// <exception cref="System.ArgumentOutOfRangeException">
        /// Thrown when the specified <paramref name="start"/> or <paramref name="length"/> is negative.
        /// </exception>
<<<<<<< HEAD
#if !MONO
        [EditorBrowsable(EditorBrowsableState.Never)]
#endif
=======
        /// <remarks>For internal infrastructure only</remarks>
>>>>>>> 2533ae7a
        [MethodImpl(MethodImplOptions.AggressiveInlining)]
        internal Memory(MemoryManager<T> manager, int start, int length)
        {
            Debug.Assert(manager != null);

            if (length < 0 || start < 0)
                ThrowHelper.ThrowArgumentOutOfRangeException();

            _object = manager;
            _index = start | (1 << 31); // Mark as MemoryManager type
            // Before using _index, check if _index < 0, then 'and' it with RemoveFlagsBitMask
            _length = length;
        }

        [MethodImpl(MethodImplOptions.AggressiveInlining)]
        internal Memory(object obj, int start, int length)
        {
            // No validation performed; caller must provide any necessary validation.
            _object = obj;
            _index = start;
            _length = length;
        }

        /// <summary>
        /// Defines an implicit conversion of an array to a <see cref="Memory{T}"/>
        /// </summary>
        public static implicit operator Memory<T>(T[] array) => new Memory<T>(array);

        /// <summary>
        /// Defines an implicit conversion of a <see cref="ArraySegment{T}"/> to a <see cref="Memory{T}"/>
        /// </summary>
        public static implicit operator Memory<T>(ArraySegment<T> segment) => new Memory<T>(segment.Array, segment.Offset, segment.Count);

        /// <summary>
        /// Defines an implicit conversion of a <see cref="Memory{T}"/> to a <see cref="ReadOnlyMemory{T}"/>
        /// </summary>
        public static implicit operator ReadOnlyMemory<T>(Memory<T> memory) =>
            Unsafe.As<Memory<T>, ReadOnlyMemory<T>>(ref memory);

        /// <summary>
        /// Returns an empty <see cref="Memory{T}"/>
        /// </summary>
        public static Memory<T> Empty => default;

        /// <summary>
        /// The number of items in the memory.
        /// </summary>
        public int Length => _length & RemoveFlagsBitMask;

        /// <summary>
        /// Returns true if Length is 0.
        /// </summary>
        public bool IsEmpty => (_length & RemoveFlagsBitMask) == 0;

        /// <summary>
        /// For <see cref="Memory{Char}"/>, returns a new instance of string that represents the characters pointed to by the memory.
        /// Otherwise, returns a <see cref="string"/> with the name of the type and the number of elements.
        /// </summary>
        public override string ToString()
        {
            if (typeof(T) == typeof(char))
            {
                return (_object is string str) ? str.Substring(_index, _length & RemoveFlagsBitMask) : Span.ToString();
            }
            return string.Format("System.Memory<{0}>[{1}]", typeof(T).Name, _length & RemoveFlagsBitMask);
        }

        /// <summary>
        /// Forms a slice out of the given memory, beginning at 'start'.
        /// </summary>
        /// <param name="start">The index at which to begin this slice.</param>
        /// <exception cref="System.ArgumentOutOfRangeException">
        /// Thrown when the specified <paramref name="start"/> index is not in range (&lt;0 or &gt;=Length).
        /// </exception>
        [MethodImpl(MethodImplOptions.AggressiveInlining)]
        public Memory<T> Slice(int start)
        {
            // Used to maintain the high-bit which indicates whether the Memory has been pre-pinned or not.
            int capturedLength = _length;
            int actualLength = capturedLength & RemoveFlagsBitMask;
            if ((uint)start > (uint)actualLength)
            {
                ThrowHelper.ThrowArgumentOutOfRangeException(ExceptionArgument.start);
            }

            // It is expected for (capturedLength - start) to be negative if the memory is already pre-pinned.
            return new Memory<T>(_object, _index + start, capturedLength - start);
        }

        /// <summary>
        /// Forms a slice out of the given memory, beginning at 'start', of given length
        /// </summary>
        /// <param name="start">The index at which to begin this slice.</param>
        /// <param name="length">The desired length for the slice (exclusive).</param>
        /// <exception cref="System.ArgumentOutOfRangeException">
        /// Thrown when the specified <paramref name="start"/> or end index is not in range (&lt;0 or &gt;=Length).
        /// </exception>
        [MethodImpl(MethodImplOptions.AggressiveInlining)]
        public Memory<T> Slice(int start, int length)
        {
            // Used to maintain the high-bit which indicates whether the Memory has been pre-pinned or not.
            int capturedLength = _length;
            int actualLength = capturedLength & RemoveFlagsBitMask;
            if ((uint)start > (uint)actualLength || (uint)length > (uint)(actualLength - start))
            {
                ThrowHelper.ThrowArgumentOutOfRangeException();
            }

            // Set the high-bit to match the this._length high bit (1 for pre-pinned, 0 for unpinned).
            return new Memory<T>(_object, _index + start, length | (capturedLength & ~RemoveFlagsBitMask));
        }

        /// <summary>
        /// Returns a span from the memory.
        /// </summary>
        public Span<T> Span
        {
            [MethodImpl(MethodImplOptions.AggressiveInlining)]
            get
            {
                if (_index < 0)
                {
                    Debug.Assert(_length >= 0);
                    Debug.Assert(_object != null);
                    return ((MemoryManager<T>)_object).GetSpan().Slice(_index & RemoveFlagsBitMask, _length);
                }
                else if (typeof(T) == typeof(char) && _object is string s)
                {
                    Debug.Assert(_length >= 0);
                    // This is dangerous, returning a writable span for a string that should be immutable.
                    // However, we need to handle the case where a ReadOnlyMemory<char> was created from a string
                    // and then cast to a Memory<T>. Such a cast can only be done with unsafe or marshaling code,
                    // in which case that's the dangerous operation performed by the dev, and we're just following
                    // suit here to make it work as best as possible.
#if FEATURE_PORTABLE_SPAN
                    return new Span<T>(Unsafe.As<Pinnable<T>>(s), MemoryExtensions.StringAdjustment, s.Length).Slice(_index, _length);
#else
                    return new Span<T>(ref Unsafe.As<char, T>(ref s.GetRawStringData()), s.Length).Slice(_index, _length);
#endif // FEATURE_PORTABLE_SPAN
                }
                else if (_object != null)
                {
                    return new Span<T>((T[])_object, _index, _length & RemoveFlagsBitMask);
                }
                else
                {
                    return default;
                }
            }
        }

        /// <summary>
        /// Copies the contents of the memory into the destination. If the source
        /// and destination overlap, this method behaves as if the original values are in
        /// a temporary location before the destination is overwritten.
        ///
        /// <param name="destination">The Memory to copy items into.</param>
        /// <exception cref="System.ArgumentException">
        /// Thrown when the destination is shorter than the source.
        /// </exception>
        /// </summary>
        public void CopyTo(Memory<T> destination) => Span.CopyTo(destination.Span);

        /// <summary>
        /// Copies the contents of the memory into the destination. If the source
        /// and destination overlap, this method behaves as if the original values are in
        /// a temporary location before the destination is overwritten.
        ///
        /// <returns>If the destination is shorter than the source, this method
        /// return false and no data is written to the destination.</returns>
        /// </summary>
        /// <param name="destination">The span to copy items into.</param>
        public bool TryCopyTo(Memory<T> destination) => Span.TryCopyTo(destination.Span);

        /// <summary>
        /// Creates a handle for the memory.
        /// The GC will not move the memory until the returned <see cref="MemoryHandle"/>
        /// is disposed, enabling taking and using the memory's address.
        /// <exception cref="System.ArgumentException">
        /// An instance with nonprimitive (non-blittable) members cannot be pinned.
        /// </exception>
        /// </summary>
        public unsafe MemoryHandle Pin()
        {
            if (_index < 0)
            {
                Debug.Assert(_object != null);
                return ((MemoryManager<T>)_object).Pin((_index & RemoveFlagsBitMask));
            }
            else if (typeof(T) == typeof(char) && _object is string s)
            {
                // This case can only happen if a ReadOnlyMemory<char> was created around a string
                // and then that was cast to a Memory<char> using unsafe / marshaling code.  This needs
                // to work, however, so that code that uses a single Memory<char> field to store either
                // a readable ReadOnlyMemory<char> or a writable Memory<char> can still be pinned and
                // used for interop purposes.
                GCHandle handle = GCHandle.Alloc(s, GCHandleType.Pinned);
#if FEATURE_PORTABLE_SPAN
                void* pointer = Unsafe.Add<T>((void*)handle.AddrOfPinnedObject(), _index);
#else
                void* pointer = Unsafe.Add<T>(Unsafe.AsPointer(ref s.GetRawStringData()), _index);
#endif // FEATURE_PORTABLE_SPAN
                return new MemoryHandle(pointer, handle);
            }
            else if (_object is T[] array)
            {
                // Array is already pre-pinned
                if (_length < 0)
                {
#if FEATURE_PORTABLE_SPAN
                    void* pointer = Unsafe.Add<T>(Unsafe.AsPointer(ref MemoryMarshal.GetReference<T>(array)), _index);
#else
                    void* pointer = Unsafe.Add<T>(Unsafe.AsPointer(ref array.GetRawSzArrayData()), _index);
#endif // FEATURE_PORTABLE_SPAN
                    return new MemoryHandle(pointer);
                }
                else
                {
                    GCHandle handle = GCHandle.Alloc(array, GCHandleType.Pinned);
#if FEATURE_PORTABLE_SPAN
                    void* pointer = Unsafe.Add<T>((void*)handle.AddrOfPinnedObject(), _index);
#else
                    void* pointer = Unsafe.Add<T>(Unsafe.AsPointer(ref array.GetRawSzArrayData()), _index);
#endif // FEATURE_PORTABLE_SPAN
                    return new MemoryHandle(pointer, handle);
                }
            }
            return default;
        }

        /// <summary>
        /// Copies the contents from the memory into a new array.  This heap
        /// allocates, so should generally be avoided, however it is sometimes
        /// necessary to bridge the gap with APIs written in terms of arrays.
        /// </summary>
        public T[] ToArray() => Span.ToArray();

        /// <summary>
        /// Determines whether the specified object is equal to the current object.
        /// Returns true if the object is Memory or ReadOnlyMemory and if both objects point to the same array and have the same length.
        /// </summary>
#if !MONO
        [EditorBrowsable(EditorBrowsableState.Never)]
#endif
        public override bool Equals(object obj)
        {
            if (obj is ReadOnlyMemory<T>)
            {
                return ((ReadOnlyMemory<T>)obj).Equals(this);
            }
            else if (obj is Memory<T> memory)
            {
                return Equals(memory);
            }
            else
            {
                return false;
            }
        }

        /// <summary>
        /// Returns true if the memory points to the same array and has the same length.  Note that
        /// this does *not* check to see if the *contents* are equal.
        /// </summary>
        public bool Equals(Memory<T> other)
        {
            return
                _object == other._object &&
                _index == other._index &&
                _length == other._length;
        }

        /// <summary>
        /// Serves as the default hash function.
        /// </summary>
#if !MONO
        [EditorBrowsable(EditorBrowsableState.Never)]
#endif
        public override int GetHashCode()
        {
            return _object != null ? CombineHashCodes(_object.GetHashCode(), _index.GetHashCode(), _length.GetHashCode()) : 0;
        }

        private static int CombineHashCodes(int left, int right)
        {
            return ((left << 5) + left) ^ right;
        }

        private static int CombineHashCodes(int h1, int h2, int h3)
        {
            return CombineHashCodes(CombineHashCodes(h1, h2), h3);
        }

    }
}<|MERGE_RESOLUTION|>--- conflicted
+++ resolved
@@ -150,13 +150,7 @@
         /// <exception cref="System.ArgumentOutOfRangeException">
         /// Thrown when the specified <paramref name="start"/> or <paramref name="length"/> is negative.
         /// </exception>
-<<<<<<< HEAD
-#if !MONO
-        [EditorBrowsable(EditorBrowsableState.Never)]
-#endif
-=======
         /// <remarks>For internal infrastructure only</remarks>
->>>>>>> 2533ae7a
         [MethodImpl(MethodImplOptions.AggressiveInlining)]
         internal Memory(MemoryManager<T> manager, int start, int length)
         {
