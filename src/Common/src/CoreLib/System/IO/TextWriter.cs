// Licensed to the .NET Foundation under one or more agreements.
// The .NET Foundation licenses this file to you under the MIT license.
// See the LICENSE file in the project root for more information.

using System.Text;
using System.Threading;
using System.Globalization;
using System.Threading.Tasks;
using System.Runtime.CompilerServices;
using System.Runtime.InteropServices;
using System.Buffers;

namespace System.IO
{
    // This abstract base class represents a writer that can write a sequential
    // stream of characters. A subclass must minimally implement the
    // Write(char) method.
    //
<<<<<<< HEAD
    // This class is intended for character output, not bytes.  
    // There are methods on the Stream class for writing bytes. 
    [Serializable]
=======
    // This class is intended for character output, not bytes.
    // There are methods on the Stream class for writing bytes.
>>>>>>> 92cc2668
    public abstract partial class TextWriter : MarshalByRefObject, IDisposable
    {
        public static readonly TextWriter Null = new NullTextWriter();

        // We don't want to allocate on every TextWriter creation, so cache the char array.
        private static readonly char[] s_coreNewLine = Environment.NewLine.ToCharArray();

        /// <summary>
        /// This is the 'NewLine' property expressed as a char[].
        /// It is exposed to subclasses as a protected field for read-only
        /// purposes.  You should only modify it by using the 'NewLine' property.
        /// In particular you should never modify the elements of the array
        /// as they are shared among many instances of TextWriter.
        /// </summary>
        protected char[] CoreNewLine = s_coreNewLine;
        private string CoreNewLineStr = Environment.NewLine;

        // Can be null - if so, ask for the Thread's CurrentCulture every time.
        private IFormatProvider _internalFormatProvider;

        protected TextWriter()
        {
            _internalFormatProvider = null;  // Ask for CurrentCulture all the time.
        }

        protected TextWriter(IFormatProvider formatProvider)
        {
            _internalFormatProvider = formatProvider;
        }

        public virtual IFormatProvider FormatProvider
        {
            get
            {
                if (_internalFormatProvider == null)
                {
                    return CultureInfo.CurrentCulture;
                }
                else
                {
                    return _internalFormatProvider;
                }
            }
        }

        public virtual void Close()
        {
            Dispose(true);
            GC.SuppressFinalize(this);
        }

        protected virtual void Dispose(bool disposing)
        {
        }

        public void Dispose()
        {
            Dispose(true);
            GC.SuppressFinalize(this);
        }

        // Clears all buffers for this TextWriter and causes any buffered data to be
        // written to the underlying device. This default method is empty, but
        // descendant classes can override the method to provide the appropriate
        // functionality.
        public virtual void Flush()
        {
        }

        public abstract Encoding Encoding
        {
            get;
        }

        /// <summary>
        /// Returns the line terminator string used by this TextWriter. The default line
        /// terminator string is Environment.NewLine, which is platform specific.
        /// On Windows this is a carriage return followed by a line feed ("\r\n").
        /// On OSX and Linux this is a line feed ("\n").
        /// </summary>
        /// <remarks>
        /// The line terminator string is written to the text stream whenever one of the
        /// WriteLine methods are called. In order for text written by
        /// the TextWriter to be readable by a TextReader, only one of the following line
        /// terminator strings should be used: "\r", "\n", or "\r\n".
        /// </remarks>
        public virtual string NewLine
        {
            get { return CoreNewLineStr; }
            set
            {
                if (value == null)
                {
                    value = Environment.NewLine;
                }

                CoreNewLineStr = value;
                CoreNewLine = value.ToCharArray();
            }
        }


        // Writes a character to the text stream. This default method is empty,
        // but descendant classes can override the method to provide the
        // appropriate functionality.
        //
        public virtual void Write(char value)
        {
        }

        // Writes a character array to the text stream. This default method calls
        // Write(char) for each of the characters in the character array.
        // If the character array is null, nothing is written.
        //
        public virtual void Write(char[] buffer)
        {
            if (buffer != null)
            {
                Write(buffer, 0, buffer.Length);
            }
        }

        // Writes a range of a character array to the text stream. This method will
        // write count characters of data into this TextWriter from the
        // buffer character array starting at position index.
        //
        public virtual void Write(char[] buffer, int index, int count)
        {
            if (buffer == null)
            {
                throw new ArgumentNullException(nameof(buffer), SR.ArgumentNull_Buffer);
            }
            if (index < 0)
            {
                throw new ArgumentOutOfRangeException(nameof(index), SR.ArgumentOutOfRange_NeedNonNegNum);
            }
            if (count < 0)
            {
                throw new ArgumentOutOfRangeException(nameof(count), SR.ArgumentOutOfRange_NeedNonNegNum);
            }
            if (buffer.Length - index < count)
            {
                throw new ArgumentException(SR.Argument_InvalidOffLen);
            }

            for (int i = 0; i < count; i++) Write(buffer[index + i]);
        }

        // Writes a span of characters to the text stream.
        //
        public virtual void Write(ReadOnlySpan<char> buffer)
        {
            char[] array = ArrayPool<char>.Shared.Rent(buffer.Length);

            try
            {
                buffer.CopyTo(new Span<char>(array));
                Write(array, 0, buffer.Length);
            }
            finally
            {
                ArrayPool<char>.Shared.Return(array);
            }
        }

        // Writes the text representation of a boolean to the text stream. This
        // method outputs either bool.TrueString or bool.FalseString.
        //
        public virtual void Write(bool value)
        {
            Write(value ? "True" : "False");
        }

        // Writes the text representation of an integer to the text stream. The
        // text representation of the given value is produced by calling the
        // int.ToString() method.
        //
        public virtual void Write(int value)
        {
            Write(value.ToString(FormatProvider));
        }

        // Writes the text representation of an integer to the text stream. The
        // text representation of the given value is produced by calling the
        // uint.ToString() method.
        //
        [CLSCompliant(false)]
        public virtual void Write(uint value)
        {
            Write(value.ToString(FormatProvider));
        }

        // Writes the text representation of a long to the text stream. The
        // text representation of the given value is produced by calling the
        // long.ToString() method.
        //
        public virtual void Write(long value)
        {
            Write(value.ToString(FormatProvider));
        }

        // Writes the text representation of an unsigned long to the text
        // stream. The text representation of the given value is produced
        // by calling the ulong.ToString() method.
        //
        [CLSCompliant(false)]
        public virtual void Write(ulong value)
        {
            Write(value.ToString(FormatProvider));
        }

        // Writes the text representation of a float to the text stream. The
        // text representation of the given value is produced by calling the
        // float.ToString(float) method.
        //
        public virtual void Write(float value)
        {
            Write(value.ToString(FormatProvider));
        }

        // Writes the text representation of a double to the text stream. The
        // text representation of the given value is produced by calling the
        // double.ToString(double) method.
        //
        public virtual void Write(double value)
        {
            Write(value.ToString(FormatProvider));
        }

        public virtual void Write(decimal value)
        {
            Write(value.ToString(FormatProvider));
        }

        // Writes a string to the text stream. If the given string is null, nothing
        // is written to the text stream.
        //
        public virtual void Write(string value)
        {
            if (value != null)
            {
                Write(value.ToCharArray());
            }
        }

        // Writes the text representation of an object to the text stream. If the
        // given object is null, nothing is written to the text stream.
        // Otherwise, the object's ToString method is called to produce the
        // string representation, and the resulting string is then written to the
        // output stream.
        //
        public virtual void Write(object value)
        {
            if (value != null)
            {
                IFormattable f = value as IFormattable;
                if (f != null)
                {
                    Write(f.ToString(null, FormatProvider));
                }
                else
                    Write(value.ToString());
            }
        }

        /// <summary>
        /// Equivalent to Write(stringBuilder.ToString()) however it uses the
        /// StringBuilder.GetChunks() method to avoid creating the intermediate string
        /// </summary>
        /// <param name="value">The string (as a StringBuilder) to write to the stream</param>
        public virtual void Write(StringBuilder value)
        {
            if (value == null)
            {
                throw new ArgumentNullException(nameof(value));
            }
            foreach (ReadOnlyMemory<char> chunk in value.GetChunks())
                Write(chunk);
        }

        // Writes out a formatted string.  Uses the same semantics as
        // string.Format.
        //
        public virtual void Write(string format, object arg0)
        {
            Write(string.Format(FormatProvider, format, arg0));
        }

        // Writes out a formatted string.  Uses the same semantics as
        // string.Format.
        //
        public virtual void Write(string format, object arg0, object arg1)
        {
            Write(string.Format(FormatProvider, format, arg0, arg1));
        }

        // Writes out a formatted string.  Uses the same semantics as
        // string.Format.
        //
        public virtual void Write(string format, object arg0, object arg1, object arg2)
        {
            Write(string.Format(FormatProvider, format, arg0, arg1, arg2));
        }

        // Writes out a formatted string.  Uses the same semantics as
        // string.Format.
        //
        public virtual void Write(string format, params object[] arg)
        {
            Write(string.Format(FormatProvider, format, arg));
        }


        // Writes a line terminator to the text stream. The default line terminator
        // is Environment.NewLine, but this value can be changed by setting the NewLine property.
        //
        public virtual void WriteLine()
        {
            Write(CoreNewLine);
        }

        // Writes a character followed by a line terminator to the text stream.
        //
        public virtual void WriteLine(char value)
        {
            Write(value);
            WriteLine();
        }

        // Writes an array of characters followed by a line terminator to the text
        // stream.
        //
        public virtual void WriteLine(char[] buffer)
        {
            Write(buffer);
            WriteLine();
        }

        // Writes a range of a character array followed by a line terminator to the
        // text stream.
        //
        public virtual void WriteLine(char[] buffer, int index, int count)
        {
            Write(buffer, index, count);
            WriteLine();
        }

        public virtual void WriteLine(ReadOnlySpan<char> buffer)
        {
            char[] array = ArrayPool<char>.Shared.Rent(buffer.Length);

            try
            {
                buffer.CopyTo(new Span<char>(array));
                WriteLine(array, 0, buffer.Length);
            }
            finally
            {
                ArrayPool<char>.Shared.Return(array);
            }
        }

        // Writes the text representation of a boolean followed by a line
        // terminator to the text stream.
        //
        public virtual void WriteLine(bool value)
        {
            Write(value);
            WriteLine();
        }

        // Writes the text representation of an integer followed by a line
        // terminator to the text stream.
        //
        public virtual void WriteLine(int value)
        {
            Write(value);
            WriteLine();
        }

        // Writes the text representation of an unsigned integer followed by
        // a line terminator to the text stream.
        //
        [CLSCompliant(false)]
        public virtual void WriteLine(uint value)
        {
            Write(value);
            WriteLine();
        }

        // Writes the text representation of a long followed by a line terminator
        // to the text stream.
        //
        public virtual void WriteLine(long value)
        {
            Write(value);
            WriteLine();
        }

        // Writes the text representation of an unsigned long followed by
        // a line terminator to the text stream.
        //
        [CLSCompliant(false)]
        public virtual void WriteLine(ulong value)
        {
            Write(value);
            WriteLine();
        }

        // Writes the text representation of a float followed by a line terminator
        // to the text stream.
        //
        public virtual void WriteLine(float value)
        {
            Write(value);
            WriteLine();
        }

        // Writes the text representation of a double followed by a line terminator
        // to the text stream.
        //
        public virtual void WriteLine(double value)
        {
            Write(value);
            WriteLine();
        }

        public virtual void WriteLine(decimal value)
        {
            Write(value);
            WriteLine();
        }

        // Writes a string followed by a line terminator to the text stream.
        //
        public virtual void WriteLine(string value)
        {
            if (value != null)
            {
                Write(value);
            }
            Write(CoreNewLineStr);
        }

        /// <summary>
        /// Equivalent to WriteLine(stringBuilder.ToString()) however it uses the
        /// StringBuilder.GetChunks() method to avoid creating the intermediate string
        /// </summary>
        public virtual void WriteLine(StringBuilder value)
        {
            Write(value);
            WriteLine();
        }

        // Writes the text representation of an object followed by a line
        // terminator to the text stream.
        //
        public virtual void WriteLine(object value)
        {
            if (value == null)
            {
                WriteLine();
            }
            else
            {
                // Call WriteLine(value.ToString), not Write(Object), WriteLine().
                // This makes calls to WriteLine(Object) atomic.
                IFormattable f = value as IFormattable;
                if (f != null)
                {
                    WriteLine(f.ToString(null, FormatProvider));
                }
                else
                {
                    WriteLine(value.ToString());
                }
            }
        }

        // Writes out a formatted string and a new line.  Uses the same
        // semantics as string.Format.
        //
        public virtual void WriteLine(string format, object arg0)
        {
            WriteLine(string.Format(FormatProvider, format, arg0));
        }

        // Writes out a formatted string and a new line.  Uses the same
        // semantics as string.Format.
        //
        public virtual void WriteLine(string format, object arg0, object arg1)
        {
            WriteLine(string.Format(FormatProvider, format, arg0, arg1));
        }

        // Writes out a formatted string and a new line.  Uses the same
        // semantics as string.Format.
        //
        public virtual void WriteLine(string format, object arg0, object arg1, object arg2)
        {
            WriteLine(string.Format(FormatProvider, format, arg0, arg1, arg2));
        }

        // Writes out a formatted string and a new line.  Uses the same
        // semantics as string.Format.
        //
        public virtual void WriteLine(string format, params object[] arg)
        {
            WriteLine(string.Format(FormatProvider, format, arg));
        }

        #region Task based Async APIs
        public virtual Task WriteAsync(char value)
        {
            var tuple = new Tuple<TextWriter, char>(this, value);
            return Task.Factory.StartNew(state =>
            {
                var t = (Tuple<TextWriter, char>)state;
                t.Item1.Write(t.Item2);
            },
            tuple, CancellationToken.None, TaskCreationOptions.DenyChildAttach, TaskScheduler.Default);
        }

        public virtual Task WriteAsync(string value)
        {
            var tuple = new Tuple<TextWriter, string>(this, value);
            return Task.Factory.StartNew(state =>
            {
                var t = (Tuple<TextWriter, string>)state;
                t.Item1.Write(t.Item2);
            },
            tuple, CancellationToken.None, TaskCreationOptions.DenyChildAttach, TaskScheduler.Default);
        }

        /// <summary>
        /// Equivalent to WriteAsync(stringBuilder.ToString()) however it uses the
        /// StringBuilder.GetChunks() method to avoid creating the intermediate string
        /// </summary>
        /// <param name="value">The string (as a StringBuilder) to write to the stream</param>
        public virtual Task WriteAsync(StringBuilder value, CancellationToken cancellationToken = default)
        {
            return
                cancellationToken.IsCancellationRequested ? Task.FromCanceled(cancellationToken) :
                value == null ? Task.CompletedTask :
                WriteAsyncCore(value, cancellationToken);

            async Task WriteAsyncCore(StringBuilder sb, CancellationToken ct)
            {
                foreach (ReadOnlyMemory<char> chunk in sb.GetChunks())
                {
                    await WriteAsync(chunk, ct).ConfigureAwait(false);
                }
            }
        }

        public Task WriteAsync(char[] buffer)
        {
            if (buffer == null)
            {
                return Task.CompletedTask;
            }

            return WriteAsync(buffer, 0, buffer.Length);
        }

        public virtual Task WriteAsync(char[] buffer, int index, int count)
        {
            var tuple = new Tuple<TextWriter, char[], int, int>(this, buffer, index, count);
            return Task.Factory.StartNew(state =>
            {
                var t = (Tuple<TextWriter, char[], int, int>)state;
                t.Item1.Write(t.Item2, t.Item3, t.Item4);
            },
            tuple, CancellationToken.None, TaskCreationOptions.DenyChildAttach, TaskScheduler.Default);
        }

        public virtual Task WriteAsync(ReadOnlyMemory<char> buffer, CancellationToken cancellationToken = default) =>
            cancellationToken.IsCancellationRequested ? Task.FromCanceled(cancellationToken) :
            MemoryMarshal.TryGetArray(buffer, out ArraySegment<char> array) ?
                WriteAsync(array.Array, array.Offset, array.Count) :
                Task.Factory.StartNew(state =>
                {
                    var t = (Tuple<TextWriter, ReadOnlyMemory<char>>)state;
                    t.Item1.Write(t.Item2.Span);
                }, Tuple.Create(this, buffer), cancellationToken, TaskCreationOptions.DenyChildAttach, TaskScheduler.Default);

        public virtual Task WriteLineAsync(char value)
        {
            var tuple = new Tuple<TextWriter, char>(this, value);
            return Task.Factory.StartNew(state =>
            {
                var t = (Tuple<TextWriter, char>)state;
                t.Item1.WriteLine(t.Item2);
            },
            tuple, CancellationToken.None, TaskCreationOptions.DenyChildAttach, TaskScheduler.Default);
        }

        public virtual Task WriteLineAsync(string value)
        {
            var tuple = new Tuple<TextWriter, string>(this, value);
            return Task.Factory.StartNew(state =>
            {
                var t = (Tuple<TextWriter, string>)state;
                t.Item1.WriteLine(t.Item2);
            },
            tuple, CancellationToken.None, TaskCreationOptions.DenyChildAttach, TaskScheduler.Default);
        }

        /// <summary>
        /// Equivalent to WriteLineAsync(stringBuilder.ToString()) however it uses the
        /// StringBuilder.GetChunks() method to avoid creating the intermediate string
        /// </summary>
        /// <param name="value">The string (as a StringBuilder) to write to the stream</param>
        public virtual Task WriteLineAsync(StringBuilder value, CancellationToken cancellationToken = default)
        {
            return
                cancellationToken.IsCancellationRequested ? Task.FromCanceled(cancellationToken) :
                value == null ? WriteAsync(CoreNewLine, cancellationToken) :
                WriteLineAsyncCore(value, cancellationToken);

            async Task WriteLineAsyncCore(StringBuilder sb, CancellationToken ct)
            {
                foreach (ReadOnlyMemory<char> chunk in sb.GetChunks())
                {
                    await WriteAsync(chunk, ct).ConfigureAwait(false);
                }
                await WriteAsync(CoreNewLine, ct).ConfigureAwait(false);
            }
        }

        public Task WriteLineAsync(char[] buffer)
        {
            if (buffer == null)
            {
                return WriteLineAsync();
            }

            return WriteLineAsync(buffer, 0, buffer.Length);
        }

        public virtual Task WriteLineAsync(char[] buffer, int index, int count)
        {
            var tuple = new Tuple<TextWriter, char[], int, int>(this, buffer, index, count);
            return Task.Factory.StartNew(state =>
            {
                var t = (Tuple<TextWriter, char[], int, int>)state;
                t.Item1.WriteLine(t.Item2, t.Item3, t.Item4);
            },
            tuple, CancellationToken.None, TaskCreationOptions.DenyChildAttach, TaskScheduler.Default);
        }

        public virtual Task WriteLineAsync(ReadOnlyMemory<char> buffer, CancellationToken cancellationToken = default) =>
            cancellationToken.IsCancellationRequested ? Task.FromCanceled(cancellationToken) :
            MemoryMarshal.TryGetArray(buffer, out ArraySegment<char> array) ?
                WriteLineAsync(array.Array, array.Offset, array.Count) :
                Task.Factory.StartNew(state =>
                {
                    var t = (Tuple<TextWriter, ReadOnlyMemory<char>>)state;
                    t.Item1.WriteLine(t.Item2.Span);
                }, Tuple.Create(this, buffer), cancellationToken, TaskCreationOptions.DenyChildAttach, TaskScheduler.Default);

        public virtual Task WriteLineAsync()
        {
            return WriteAsync(CoreNewLine);
        }

        public virtual Task FlushAsync()
        {
            return Task.Factory.StartNew(state =>
            {
                ((TextWriter)state).Flush();
            },
            this, CancellationToken.None, TaskCreationOptions.DenyChildAttach, TaskScheduler.Default);
        }
        #endregion

        [Serializable]
        private sealed class NullTextWriter : TextWriter
        {
            internal NullTextWriter() : base(CultureInfo.InvariantCulture)
            {
            }

            public override Encoding Encoding
            {
                get
                {
                    return Encoding.Unicode;
                }
            }

            public override void Write(char[] buffer, int index, int count)
            {
            }

            public override void Write(string value)
            {
            }

            // Not strictly necessary, but for perf reasons
            public override void WriteLine()
            {
            }

            // Not strictly necessary, but for perf reasons
            public override void WriteLine(string value)
            {
            }

            public override void WriteLine(object value)
            {
            }

            public override void Write(char value)
            {
            }
        }

        public static TextWriter Synchronized(TextWriter writer)
        {
            if (writer == null)
                throw new ArgumentNullException(nameof(writer));

            return writer is SyncTextWriter ? writer : new SyncTextWriter(writer);
        }

        [Serializable]
        internal sealed class SyncTextWriter : TextWriter, IDisposable
        {
            private readonly TextWriter _out;

            internal SyncTextWriter(TextWriter t) : base(t.FormatProvider)
            {
                _out = t;
            }

            public override Encoding Encoding =>  _out.Encoding;

            public override IFormatProvider FormatProvider => _out.FormatProvider;

            public override string NewLine
            {
                [MethodImpl(MethodImplOptions.Synchronized)]
                get { return _out.NewLine; }
                [MethodImpl(MethodImplOptions.Synchronized)]
                set { _out.NewLine = value; }
            }

            [MethodImpl(MethodImplOptions.Synchronized)]
            public override void Close() => _out.Close();

            [MethodImpl(MethodImplOptions.Synchronized)]
            protected override void Dispose(bool disposing)
            {
                // Explicitly pick up a potentially methodimpl'ed Dispose
                if (disposing)
                    ((IDisposable)_out).Dispose();
            }

            [MethodImpl(MethodImplOptions.Synchronized)]
            public override void Flush() => _out.Flush();

            [MethodImpl(MethodImplOptions.Synchronized)]
            public override void Write(char value) => _out.Write(value);

            [MethodImpl(MethodImplOptions.Synchronized)]
            public override void Write(char[] buffer) => _out.Write(buffer);

            [MethodImpl(MethodImplOptions.Synchronized)]
            public override void Write(char[] buffer, int index, int count) => _out.Write(buffer, index, count);

            [MethodImpl(MethodImplOptions.Synchronized)]
            public override void Write(bool value) => _out.Write(value);

            [MethodImpl(MethodImplOptions.Synchronized)]
            public override void Write(int value) => _out.Write(value);

            [MethodImpl(MethodImplOptions.Synchronized)]
            public override void Write(uint value) => _out.Write(value);

            [MethodImpl(MethodImplOptions.Synchronized)]
            public override void Write(long value) => _out.Write(value);

            [MethodImpl(MethodImplOptions.Synchronized)]
            public override void Write(ulong value) => _out.Write(value);

            [MethodImpl(MethodImplOptions.Synchronized)]
            public override void Write(float value) => _out.Write(value);

            [MethodImpl(MethodImplOptions.Synchronized)]
            public override void Write(double value) => _out.Write(value);

            [MethodImpl(MethodImplOptions.Synchronized)]
            public override void Write(decimal value) => _out.Write(value);

            [MethodImpl(MethodImplOptions.Synchronized)]
            public override void Write(string value) => _out.Write(value);

            [MethodImpl(MethodImplOptions.Synchronized)]
            public override void Write(StringBuilder value) => _out.Write(value);

            [MethodImpl(MethodImplOptions.Synchronized)]
            public override void Write(object value) => _out.Write(value);

            [MethodImpl(MethodImplOptions.Synchronized)]
            public override void Write(string format, object arg0) => _out.Write(format, arg0);

            [MethodImpl(MethodImplOptions.Synchronized)]
            public override void Write(string format, object arg0, object arg1) => _out.Write(format, arg0, arg1);

            [MethodImpl(MethodImplOptions.Synchronized)]
            public override void Write(string format, object arg0, object arg1, object arg2) => _out.Write(format, arg0, arg1, arg2);

            [MethodImpl(MethodImplOptions.Synchronized)]
            public override void Write(string format, object[] arg) => _out.Write(format, arg);

            [MethodImpl(MethodImplOptions.Synchronized)]
            public override void WriteLine() => _out.WriteLine();

            [MethodImpl(MethodImplOptions.Synchronized)]
            public override void WriteLine(char value) => _out.WriteLine(value);

            [MethodImpl(MethodImplOptions.Synchronized)]
            public override void WriteLine(decimal value) => _out.WriteLine(value);

            [MethodImpl(MethodImplOptions.Synchronized)]
            public override void WriteLine(char[] buffer) => _out.WriteLine(buffer);

            [MethodImpl(MethodImplOptions.Synchronized)]
            public override void WriteLine(char[] buffer, int index, int count) => _out.WriteLine(buffer, index, count);

            [MethodImpl(MethodImplOptions.Synchronized)]
            public override void WriteLine(bool value) => _out.WriteLine(value);

            [MethodImpl(MethodImplOptions.Synchronized)]
            public override void WriteLine(int value) => _out.WriteLine(value);

            [MethodImpl(MethodImplOptions.Synchronized)]
            public override void WriteLine(uint value) => _out.WriteLine(value);

            [MethodImpl(MethodImplOptions.Synchronized)]
            public override void WriteLine(long value) => _out.WriteLine(value);

            [MethodImpl(MethodImplOptions.Synchronized)]
            public override void WriteLine(ulong value) => _out.WriteLine(value);

            [MethodImpl(MethodImplOptions.Synchronized)]
            public override void WriteLine(float value) => _out.WriteLine(value);

            [MethodImpl(MethodImplOptions.Synchronized)]
            public override void WriteLine(double value) => _out.WriteLine(value);

            [MethodImpl(MethodImplOptions.Synchronized)]
            public override void WriteLine(string value) => _out.WriteLine(value);

            [MethodImpl(MethodImplOptions.Synchronized)]
            public override void WriteLine(StringBuilder value) => _out.WriteLine(value);

            [MethodImpl(MethodImplOptions.Synchronized)]
            public override void WriteLine(object value) => _out.WriteLine(value);

            [MethodImpl(MethodImplOptions.Synchronized)]
            public override void WriteLine(string format, object arg0) => _out.WriteLine(format, arg0);

            [MethodImpl(MethodImplOptions.Synchronized)]
            public override void WriteLine(string format, object arg0, object arg1) => _out.WriteLine(format, arg0, arg1);

            [MethodImpl(MethodImplOptions.Synchronized)]
            public override void WriteLine(string format, object arg0, object arg1, object arg2) => _out.WriteLine(format, arg0, arg1, arg2);

            [MethodImpl(MethodImplOptions.Synchronized)]
            public override void WriteLine(string format, object[] arg) => _out.WriteLine(format, arg);

            //
            // On SyncTextWriter all APIs should run synchronously, even the async ones.
            //

            [MethodImpl(MethodImplOptions.Synchronized)]
            public override Task WriteAsync(char value)
            {
                Write(value);
                return Task.CompletedTask;
            }

            [MethodImpl(MethodImplOptions.Synchronized)]
            public override Task WriteAsync(string value)
            {
                Write(value);
                return Task.CompletedTask;
            }

            [MethodImpl(MethodImplOptions.Synchronized)]
            public override Task WriteAsync(StringBuilder value, CancellationToken cancellationToken = default)
            {
                Write(value);
                return Task.CompletedTask;
            }

            [MethodImpl(MethodImplOptions.Synchronized)]
            public override Task WriteAsync(char[] buffer, int index, int count)
            {
                Write(buffer, index, count);
                return Task.CompletedTask;
            }

            [MethodImpl(MethodImplOptions.Synchronized)]
            public override Task WriteLineAsync(char value)
            {
                WriteLine(value);
                return Task.CompletedTask;
            }

            [MethodImpl(MethodImplOptions.Synchronized)]
            public override Task WriteLineAsync(string value)
            {
                WriteLine(value);
                return Task.CompletedTask;
            }

            [MethodImpl(MethodImplOptions.Synchronized)]
            public override Task WriteLineAsync(StringBuilder value, CancellationToken cancellationToken = default)
            {
                WriteLine(value);
                return Task.CompletedTask;
            }

            [MethodImpl(MethodImplOptions.Synchronized)]
            public override Task WriteLineAsync(char[] buffer, int index, int count)
            {
                WriteLine(buffer, index, count);
                return Task.CompletedTask;
            }

            [MethodImpl(MethodImplOptions.Synchronized)]
            public override Task FlushAsync()
            {
                Flush();
                return Task.CompletedTask;
            }
        }
    }
}<|MERGE_RESOLUTION|>--- conflicted
+++ resolved
@@ -16,14 +16,9 @@
     // stream of characters. A subclass must minimally implement the
     // Write(char) method.
     //
-<<<<<<< HEAD
-    // This class is intended for character output, not bytes.  
-    // There are methods on the Stream class for writing bytes. 
-    [Serializable]
-=======
     // This class is intended for character output, not bytes.
     // There are methods on the Stream class for writing bytes.
->>>>>>> 92cc2668
+    [Serializable]
     public abstract partial class TextWriter : MarshalByRefObject, IDisposable
     {
         public static readonly TextWriter Null = new NullTextWriter();
