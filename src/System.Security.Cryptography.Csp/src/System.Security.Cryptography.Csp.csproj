<Project Sdk="Microsoft.NET.Sdk">
  <PropertyGroup>
    <ProjectGuid>{3B7F91D7-0677-40CA-B4E7-D4E09D89A74E}</ProjectGuid>
    <AssemblyName>System.Security.Cryptography.Csp</AssemblyName>
    <AllowUnsafeBlocks>true</AllowUnsafeBlocks>
    <NoWarn Condition="'$(TargetsUnix)' == 'true'">CS0809</NoWarn>
    <Configurations>netcoreapp-Unix-Debug;netcoreapp-Unix-Release;netcoreapp-Windows_NT-Debug;netcoreapp-Windows_NT-Release;uap-Windows_NT-Debug;uap-Windows_NT-Release</Configurations>
  </PropertyGroup>
  <ItemGroup>
    <Compile Include="System\Security\Cryptography\AesCryptoServiceProvider.cs" />
    <Compile Include="System\Security\Cryptography\CapiHelper.DSA.Shared.cs" />
    <Compile Include="System\Security\Cryptography\CapiHelper.Shared.cs" />
    <Compile Include="System\Security\Cryptography\CspParameters.cs" />
    <Compile Include="System\Security\Cryptography\CspProviderFlags.cs" />
    <Compile Include="System\Security\Cryptography\ICspAsymmetricAlgorithm.cs" />
    <Compile Include="System\Security\Cryptography\KeyNumber.cs" />
    <Compile Include="System\Security\Cryptography\MD5CryptoServiceProvider.cs" />
    <Compile Include="System\Security\Cryptography\PasswordDeriveBytes.cs" />
    <Compile Include="System\Security\Cryptography\RNGCryptoServiceProvider.cs" />
    <Compile Include="System\Security\Cryptography\SHA1CryptoServiceProvider.cs" />
    <Compile Include="System\Security\Cryptography\SHA256CryptoServiceProvider.cs" />
    <Compile Include="System\Security\Cryptography\SHA384CryptoServiceProvider.cs" />
    <Compile Include="System\Security\Cryptography\SHA512CryptoServiceProvider.cs" />
    <Compile Include="System\Security\Cryptography\TripleDESCryptoServiceProvider.cs" />
    <Compile Include="Internal\Cryptography\Helpers.cs" />
    <Compile Include="$(CommonPath)\Internal\Cryptography\Helpers.cs">
      <Link>Internal\Cryptography\Helpers.cs</Link>
    </Compile>
<<<<<<< HEAD
=======
    <Compile Include="$(CommonPath)\System\Security\Cryptography\KeySizeHelpers.cs">
      <Link>Common\System\Security\Cryptography\KeySizeHelpers.cs</Link>
    </Compile>
>>>>>>> 92cc2668
  </ItemGroup>
  <ItemGroup Condition="'$(TargetsUnix)' == 'true'">
    <Compile Include="System\Security\Cryptography\CapiHelper.Unix.cs" />
    <Compile Include="System\Security\Cryptography\CspKeyContainerInfo.Unix.cs" />
    <Compile Include="System\Security\Cryptography\DESCryptoServiceProvider.Unix.cs" />
    <Compile Include="System\Security\Cryptography\DSACryptoServiceProvider.Unix.cs" />
    <Compile Include="System\Security\Cryptography\PasswordDeriveBytes.Unix.cs" />
    <Compile Include="System\Security\Cryptography\RC2CryptoServiceProvider.Unix.cs" />
    <Compile Include="System\Security\Cryptography\RSACryptoServiceProvider.Unix.cs" />
    <Compile Include="Internal\Cryptography\Unix\HashAlgorithmNames.cs" />
    <Compile Include="$(CommonPath)\Internal\Cryptography\AsymmetricAlgorithmHelpers.Hash.cs">
      <Link>Common\Internal\Cryptography\AsymmetricAlgorithmHelpers.Hash.cs</Link>
    </Compile>
  </ItemGroup>
  <ItemGroup Condition="'$(TargetsWindows)' == 'true'">
    <Compile Include="System\Security\Cryptography\CspKeyContainerInfo.Windows.cs" />
    <Compile Include="System\Security\Cryptography\DESCryptoServiceProvider.Windows.cs" />
    <Compile Include="System\Security\Cryptography\DSACryptoServiceProvider.Windows.cs" />
    <Compile Include="System\Security\Cryptography\PasswordDeriveBytes.Windows.cs" />
    <Compile Include="System\Security\Cryptography\RC2CryptoServiceProvider.Windows.cs" />
    <Compile Include="System\Security\Cryptography\RSACryptoServiceProvider.Windows.cs" />
    <Compile Include="System\Security\Cryptography\CapiHelper.DSA.Windows.cs" />
    <Compile Include="System\Security\Cryptography\CapiHelper.Windows.cs" />
    <Compile Include="System\Security\Cryptography\CapiHelper.SymmetricKey.cs" />
    <Compile Include="System\Security\Cryptography\SafeCryptoHandles.cs" />
    <Compile Include="System\Security\Cryptography\Utils.cs" />
    <Compile Include="Internal\Cryptography\BasicSymmetricCipherCsp.cs" />
    <Compile Include="$(CommonPath)\Internal\Cryptography\BasicSymmetricCipher.cs">
      <Link>Internal\Cryptography\BasicSymmetricCipher.cs</Link>
    </Compile>
    <Compile Include="$(CommonPath)\Internal\Cryptography\UniversalCryptoTransform.cs">
      <Link>Internal\Cryptography\UniversalCryptoTransform.cs</Link>
    </Compile>
    <Compile Include="$(CommonPath)\Internal\Cryptography\UniversalCryptoEncryptor.cs">
      <Link>Internal\Cryptography\UniversalCryptoEncryptor.cs</Link>
    </Compile>
    <Compile Include="$(CommonPath)\Internal\Cryptography\UniversalCryptoDecryptor.cs">
      <Link>Internal\Cryptography\UniversalCryptoDecryptor.cs</Link>
    </Compile>
    <Compile Include="$(CommonPath)\Internal\Cryptography\Windows\CryptoThrowHelper.cs">
      <Link>Internal\Cryptography\Windows\CryptoThrowHelper.cs</Link>
    </Compile>
    <Compile Include="$(CommonPath)\Interop\Windows\advapi32\Interop.CryptGetProvParam.cs">
      <Link>Common\Interop\Windows\advapi32\Interop.CryptGetProvParam.cs</Link>
    </Compile>
    <Compile Include="$(CommonPath)\Interop\Windows\Crypt32\Interop.FindOidInfo.cs">
      <Link>Common\Interop\Windows\Crypt32\Interop.FindOidInfo.cs</Link>
    </Compile>
    <Compile Include="$(CommonPath)\CoreLib\Interop\Windows\Kernel32\Interop.FormatMessage.cs">
      <Link>Common\Interop\Windows\kernel32\Interop.FormatMessage.cs</Link>
    </Compile>
    <Compile Include="$(CommonPath)\Interop\Windows\Interop.Libraries.cs">
      <Link>Common\Interop\Windows\Interop.Libraries.cs</Link>
    </Compile>
    <Compile Include="$(CommonPath)\Microsoft\Win32\SafeHandles\SafeHandleCache.cs">
      <Link>Common\Microsoft\Win32\SafeHandles\SafeHandleCache.cs</Link>
    </Compile>
  </ItemGroup>
  <ItemGroup>
    <Reference Include="System.Buffers" />
    <Reference Include="System.Diagnostics.Debug" />
    <Reference Include="System.Diagnostics.Tools" />
    <Reference Include="System.Memory" />
    <Reference Include="System.Resources.ResourceManager" />
    <Reference Include="System.Runtime" />
    <Reference Include="System.Runtime.Extensions" />
    <Reference Include="System.Runtime.InteropServices" />
    <Reference Include="System.Security.Cryptography.Algorithms" />
    <Reference Include="System.Security.Cryptography.Encoding" />
    <Reference Include="System.Security.Cryptography.Primitives" />
    <Reference Include="System.Text.Encoding.Extensions" />
    <Reference Include="System.Threading" />
    <Reference Include="System.Threading.Thread" />
  </ItemGroup>
</Project><|MERGE_RESOLUTION|>--- conflicted
+++ resolved
@@ -1,4 +1,4 @@
-<Project Sdk="Microsoft.NET.Sdk">
+﻿<Project Sdk="Microsoft.NET.Sdk">
   <PropertyGroup>
     <ProjectGuid>{3B7F91D7-0677-40CA-B4E7-D4E09D89A74E}</ProjectGuid>
     <AssemblyName>System.Security.Cryptography.Csp</AssemblyName>
@@ -26,12 +26,9 @@
     <Compile Include="$(CommonPath)\Internal\Cryptography\Helpers.cs">
       <Link>Internal\Cryptography\Helpers.cs</Link>
     </Compile>
-<<<<<<< HEAD
-=======
     <Compile Include="$(CommonPath)\System\Security\Cryptography\KeySizeHelpers.cs">
       <Link>Common\System\Security\Cryptography\KeySizeHelpers.cs</Link>
     </Compile>
->>>>>>> 92cc2668
   </ItemGroup>
   <ItemGroup Condition="'$(TargetsUnix)' == 'true'">
     <Compile Include="System\Security\Cryptography\CapiHelper.Unix.cs" />
