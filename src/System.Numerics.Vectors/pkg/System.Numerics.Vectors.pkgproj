<?xml version="1.0" encoding="utf-8"?>
<Project ToolsVersion="14.0" DefaultTargets="Build" xmlns="http://schemas.microsoft.com/developer/msbuild/2003">
  <Import Project="$([MSBuild]::GetDirectoryNameOfFileAbove($(MSBuildThisFileDirectory), Directory.Build.props))\Directory.Build.props" />
  <PropertyGroup>
    <!-- we need to be supported on pre-nuget-3 platforms (Dev12, Dev11, etc) -->
    <MinClientVersion>2.8.6</MinClientVersion>
  </PropertyGroup>
  <ItemGroup>
    <HarvestIncludePaths Include="ref\netstandard1.0;ref\netstandard2.0">
      <SupportedFramework>netcore45;wp8;wpa81;netcoreapp1.0;$(AllXamarinFrameworks)</SupportedFramework>
    </HarvestIncludePaths>
    <ProjectReference Include="..\ref\System.Numerics.Vectors.csproj">
      <SupportedFramework>net45</SupportedFramework>
    </ProjectReference>
    <ProjectReference Include="..\src\System.Numerics.Vectors.csproj" />
  </ItemGroup>
  <ItemGroup>
<<<<<<< HEAD
    <InboxOnTargetFramework Include="MonoAndroid10" />
    <InboxOnTargetFramework Include="MonoTouch10" />
    <InboxOnTargetFramework Include="xamarinios10" />
    <InboxOnTargetFramework Include="xamarinmac20" />
    <InboxOnTargetFramework Include="xamarintvos10" />
    <InboxOnTargetFramework Include="xamarinwatchos10" />
=======
    <InboxOnTargetFramework Include="$(AllXamarinFrameworks)" />
>>>>>>> 92cc2668
    <InboxOnTargetFramework Include="netcoreapp2.0" />
    <InboxOnTargetFramework Include="uap10.0.16299" />
  </ItemGroup>
  <Import Project="$([MSBuild]::GetDirectoryNameOfFileAbove($(MSBuildThisFileDirectory), Directory.Build.targets))\Directory.Build.targets" />
</Project><|MERGE_RESOLUTION|>--- conflicted
+++ resolved
@@ -15,16 +15,7 @@
     <ProjectReference Include="..\src\System.Numerics.Vectors.csproj" />
   </ItemGroup>
   <ItemGroup>
-<<<<<<< HEAD
-    <InboxOnTargetFramework Include="MonoAndroid10" />
-    <InboxOnTargetFramework Include="MonoTouch10" />
-    <InboxOnTargetFramework Include="xamarinios10" />
-    <InboxOnTargetFramework Include="xamarinmac20" />
-    <InboxOnTargetFramework Include="xamarintvos10" />
-    <InboxOnTargetFramework Include="xamarinwatchos10" />
-=======
     <InboxOnTargetFramework Include="$(AllXamarinFrameworks)" />
->>>>>>> 92cc2668
     <InboxOnTargetFramework Include="netcoreapp2.0" />
     <InboxOnTargetFramework Include="uap10.0.16299" />
   </ItemGroup>
