--- conflicted
+++ resolved
@@ -11,13 +11,9 @@
     [DebuggerTypeProxy(typeof(ICollectionDebugView<>))]
     [DebuggerDisplay("Count = {Count}")]
     [Serializable]
-<<<<<<< HEAD
 #if !MONO
-    [System.Runtime.CompilerServices.TypeForwardedFrom("System, Version=4.0.0.0, PublicKeyToken=b77a5c561934e089 ")]
-#endif
-=======
     [System.Runtime.CompilerServices.TypeForwardedFrom("System, Version=4.0.0.0, Culture=neutral, PublicKeyToken=b77a5c561934e089")]
->>>>>>> cf4b4245
+#endif    
     public class LinkedList<T> : ICollection<T>, ICollection, IReadOnlyCollection<T>, ISerializable, IDeserializationCallback
     {
         // This LinkedList is a doubly-Linked circular list.
