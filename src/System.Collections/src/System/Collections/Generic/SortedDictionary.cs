// Licensed to the .NET Foundation under one or more agreements.
// The .NET Foundation licenses this file to you under the MIT license.
// See the LICENSE file in the project root for more information.

using System.Diagnostics;
using System.Diagnostics.CodeAnalysis;
using System.Runtime.Serialization;

namespace System.Collections.Generic
{
    [DebuggerTypeProxy(typeof(IDictionaryDebugView<,>))]
    [DebuggerDisplay("Count = {Count}")]
    [Serializable]
    [System.Runtime.CompilerServices.TypeForwardedFrom("System, Version=4.0.0.0, Culture=neutral, PublicKeyToken=b77a5c561934e089")]
    public class SortedDictionary<TKey, TValue> : IDictionary<TKey, TValue>, IDictionary, IReadOnlyDictionary<TKey, TValue>
    {
        [NonSerialized]
        private KeyCollection _keys;
        [NonSerialized]
        private ValueCollection _values;

        private TreeSet<KeyValuePair<TKey, TValue>> _set;

        public SortedDictionary() : this((IComparer<TKey>)null)
        {
        }

        public SortedDictionary(IDictionary<TKey, TValue> dictionary) : this(dictionary, null)
        {
        }

        public SortedDictionary(IDictionary<TKey, TValue> dictionary, IComparer<TKey> comparer)
        {
            if (dictionary == null)
            {
                throw new ArgumentNullException(nameof(dictionary));
            }

            _set = new TreeSet<KeyValuePair<TKey, TValue>>(new KeyValuePairComparer(comparer));

            foreach (KeyValuePair<TKey, TValue> pair in dictionary)
            {
                _set.Add(pair);
            }
        }

        public SortedDictionary(IComparer<TKey> comparer)
        {
            _set = new TreeSet<KeyValuePair<TKey, TValue>>(new KeyValuePairComparer(comparer));
        }

        void ICollection<KeyValuePair<TKey, TValue>>.Add(KeyValuePair<TKey, TValue> keyValuePair)
        {
            _set.Add(keyValuePair);
        }

        bool ICollection<KeyValuePair<TKey, TValue>>.Contains(KeyValuePair<TKey, TValue> keyValuePair)
        {
            TreeSet<KeyValuePair<TKey, TValue>>.Node node = _set.FindNode(keyValuePair);
            if (node == null)
            {
                return false;
            }

            if (keyValuePair.Value == null)
            {
                return node.Item.Value == null;
            }
            else
            {
                return EqualityComparer<TValue>.Default.Equals(node.Item.Value, keyValuePair.Value);
            }
        }

        bool ICollection<KeyValuePair<TKey, TValue>>.Remove(KeyValuePair<TKey, TValue> keyValuePair)
        {
            TreeSet<KeyValuePair<TKey, TValue>>.Node node = _set.FindNode(keyValuePair);
            if (node == null)
            {
                return false;
            }

            if (EqualityComparer<TValue>.Default.Equals(node.Item.Value, keyValuePair.Value))
            {
                _set.Remove(keyValuePair);
                return true;
            }
            return false;
        }

        bool ICollection<KeyValuePair<TKey, TValue>>.IsReadOnly
        {
            get
            {
                return false;
            }
        }

        public TValue this[TKey key]
        {
            get
            {
                if (key == null)
                {
                    throw new ArgumentNullException(nameof(key));
                }

                TreeSet<KeyValuePair<TKey, TValue>>.Node node = _set.FindNode(new KeyValuePair<TKey, TValue>(key, default(TValue)));
                if (node == null)
                {
                    throw new KeyNotFoundException();
                }

                return node.Item.Value;
            }
            set
            {
                if (key == null)
                {
                    throw new ArgumentNullException(nameof(key));
                }

                TreeSet<KeyValuePair<TKey, TValue>>.Node node = _set.FindNode(new KeyValuePair<TKey, TValue>(key, default(TValue)));
                if (node == null)
                {
                    _set.Add(new KeyValuePair<TKey, TValue>(key, value));
                }
                else
                {
                    node.Item = new KeyValuePair<TKey, TValue>(node.Item.Key, value);
                    _set.UpdateVersion();
                }
            }
        }

        public int Count
        {
            get
            {
                return _set.Count;
            }
        }

        public IComparer<TKey> Comparer
        {
            get
            {
                return ((KeyValuePairComparer)_set.Comparer).keyComparer;
            }
        }

        public KeyCollection Keys
        {
            get
            {
                if (_keys == null) _keys = new KeyCollection(this);
                return _keys;
            }
        }

        ICollection<TKey> IDictionary<TKey, TValue>.Keys
        {
            get
            {
                return Keys;
            }
        }

        IEnumerable<TKey> IReadOnlyDictionary<TKey, TValue>.Keys
        {
            get
            {
                return Keys;
            }
        }

        public ValueCollection Values
        {
            get
            {
                if (_values == null) _values = new ValueCollection(this);
                return _values;
            }
        }

        ICollection<TValue> IDictionary<TKey, TValue>.Values
        {
            get
            {
                return Values;
            }
        }

        IEnumerable<TValue> IReadOnlyDictionary<TKey, TValue>.Values
        {
            get
            {
                return Values;
            }
        }

        public void Add(TKey key, TValue value)
        {
            if (key == null)
            {
                throw new ArgumentNullException(nameof(key));
            }
            _set.Add(new KeyValuePair<TKey, TValue>(key, value));
        }

        public void Clear()
        {
            _set.Clear();
        }

        public bool ContainsKey(TKey key)
        {
            if (key == null)
            {
                throw new ArgumentNullException(nameof(key));
            }

            return _set.Contains(new KeyValuePair<TKey, TValue>(key, default(TValue)));
        }

        public bool ContainsValue(TValue value)
        {
            bool found = false;
            if (value == null)
            {
                _set.InOrderTreeWalk(delegate (TreeSet<KeyValuePair<TKey, TValue>>.Node node)
                {
                    if (node.Item.Value == null)
                    {
                        found = true;
                        return false;  // stop the walk
                    }
                    return true;
                });
            }
            else
            {
                EqualityComparer<TValue> valueComparer = EqualityComparer<TValue>.Default;
                _set.InOrderTreeWalk(delegate (TreeSet<KeyValuePair<TKey, TValue>>.Node node)
                {
                    if (valueComparer.Equals(node.Item.Value, value))
                    {
                        found = true;
                        return false;  // stop the walk
                    }
                    return true;
                });
            }
            return found;
        }

        public void CopyTo(KeyValuePair<TKey, TValue>[] array, int index)
        {
            _set.CopyTo(array, index);
        }

        public Enumerator GetEnumerator()
        {
            return new Enumerator(this, Enumerator.KeyValuePair);
        }

        IEnumerator<KeyValuePair<TKey, TValue>> IEnumerable<KeyValuePair<TKey, TValue>>.GetEnumerator()
        {
            return new Enumerator(this, Enumerator.KeyValuePair);
        }

        public bool Remove(TKey key)
        {
            if (key == null)
            {
                throw new ArgumentNullException(nameof(key));
            }

            return _set.Remove(new KeyValuePair<TKey, TValue>(key, default(TValue)));
        }

        public bool TryGetValue(TKey key, out TValue value)
        {
            if (key == null)
            {
                throw new ArgumentNullException(nameof(key));
            }

            TreeSet<KeyValuePair<TKey, TValue>>.Node node = _set.FindNode(new KeyValuePair<TKey, TValue>(key, default(TValue)));
            if (node == null)
            {
                value = default(TValue);
                return false;
            }
            value = node.Item.Value;
            return true;
        }

        void ICollection.CopyTo(Array array, int index)
        {
            ((ICollection)_set).CopyTo(array, index);
        }

        bool IDictionary.IsFixedSize
        {
            get { return false; }
        }

        bool IDictionary.IsReadOnly
        {
            get { return false; }
        }

        ICollection IDictionary.Keys
        {
            get { return (ICollection)Keys; }
        }

        ICollection IDictionary.Values
        {
            get { return (ICollection)Values; }
        }

        object IDictionary.this[object key]
        {
            get
            {
                if (IsCompatibleKey(key))
                {
                    TValue value;
                    if (TryGetValue((TKey)key, out value))
                    {
                        return value;
                    }
                }

                return null;
            }
            set
            {
                if (key == null)
                {
                    throw new ArgumentNullException(nameof(key));
                }

                if (value == null && !(default(TValue) == null))
                    throw new ArgumentNullException(nameof(value));

                try
                {
                    TKey tempKey = (TKey)key;
                    try
                    {
                        this[tempKey] = (TValue)value;
                    }
                    catch (InvalidCastException)
                    {
                        throw new ArgumentException(SR.Format(SR.Arg_WrongType, value, typeof(TValue)), nameof(value));
                    }
                }
                catch (InvalidCastException)
                {
                    throw new ArgumentException(SR.Format(SR.Arg_WrongType, key, typeof(TKey)), nameof(key));
                }
            }
        }

        void IDictionary.Add(object key, object value)
        {
            if (key == null)
            {
                throw new ArgumentNullException(nameof(key));
            }

            if (value == null && !(default(TValue) == null))
                throw new ArgumentNullException(nameof(value));

            try
            {
                TKey tempKey = (TKey)key;

                try
                {
                    Add(tempKey, (TValue)value);
                }
                catch (InvalidCastException)
                {
                    throw new ArgumentException(SR.Format(SR.Arg_WrongType, value, typeof(TValue)), nameof(value));
                }
            }
            catch (InvalidCastException)
            {
                throw new ArgumentException(SR.Format(SR.Arg_WrongType, key, typeof(TKey)), nameof(key));
            }
        }

        bool IDictionary.Contains(object key)
        {
            if (IsCompatibleKey(key))
            {
                return ContainsKey((TKey)key);
            }
            return false;
        }

        private static bool IsCompatibleKey(object key)
        {
            if (key == null)
            {
                throw new ArgumentNullException(nameof(key));
            }

            return (key is TKey);
        }

        IDictionaryEnumerator IDictionary.GetEnumerator()
        {
            return new Enumerator(this, Enumerator.DictEntry);
        }

        void IDictionary.Remove(object key)
        {
            if (IsCompatibleKey(key))
            {
                Remove((TKey)key);
            }
        }

        bool ICollection.IsSynchronized
        {
            get { return false; }
        }

        object ICollection.SyncRoot
        {
            get { return ((ICollection)_set).SyncRoot; }
        }

        IEnumerator IEnumerable.GetEnumerator()
        {
            return new Enumerator(this, Enumerator.KeyValuePair);
        }

        [SuppressMessage("Microsoft.Performance", "CA1815:OverrideEqualsAndOperatorEqualsOnValueTypes", Justification = "not an expected scenario")]
        public struct Enumerator : IEnumerator<KeyValuePair<TKey, TValue>>, IDictionaryEnumerator
        {
            private TreeSet<KeyValuePair<TKey, TValue>>.Enumerator _treeEnum;
            private int _getEnumeratorRetType;  // What should Enumerator.Current return?

            internal const int KeyValuePair = 1;
            internal const int DictEntry = 2;

            internal Enumerator(SortedDictionary<TKey, TValue> dictionary, int getEnumeratorRetType)
            {
                _treeEnum = dictionary._set.GetEnumerator();
                _getEnumeratorRetType = getEnumeratorRetType;
            }

            public bool MoveNext()
            {
                return _treeEnum.MoveNext();
            }

            public void Dispose()
            {
                _treeEnum.Dispose();
            }

            public KeyValuePair<TKey, TValue> Current
            {
                get
                {
                    return _treeEnum.Current;
                }
            }

            internal bool NotStartedOrEnded
            {
                get
                {
                    return _treeEnum.NotStartedOrEnded;
                }
            }

            internal void Reset()
            {
                _treeEnum.Reset();
            }


            void IEnumerator.Reset()
            {
                _treeEnum.Reset();
            }

            object IEnumerator.Current
            {
                get
                {
                    if (NotStartedOrEnded)
                    {
                        throw new InvalidOperationException(SR.InvalidOperation_EnumOpCantHappen);
                    }

                    if (_getEnumeratorRetType == DictEntry)
                    {
                        return new DictionaryEntry(Current.Key, Current.Value);
                    }
                    else
                    {
                        return new KeyValuePair<TKey, TValue>(Current.Key, Current.Value);
                    }
                }
            }

            object IDictionaryEnumerator.Key
            {
                get
                {
                    if (NotStartedOrEnded)
                    {
                        throw new InvalidOperationException(SR.InvalidOperation_EnumOpCantHappen);
                    }

                    return Current.Key;
                }
            }

            object IDictionaryEnumerator.Value
            {
                get
                {
                    if (NotStartedOrEnded)
                    {
                        throw new InvalidOperationException(SR.InvalidOperation_EnumOpCantHappen);
                    }

                    return Current.Value;
                }
            }

            DictionaryEntry IDictionaryEnumerator.Entry
            {
                get
                {
                    if (NotStartedOrEnded)
                    {
                        throw new InvalidOperationException(SR.InvalidOperation_EnumOpCantHappen);
                    }

                    return new DictionaryEntry(Current.Key, Current.Value);
                }
            }
        }

        [DebuggerTypeProxy(typeof(DictionaryKeyCollectionDebugView<,>))]
        [DebuggerDisplay("Count = {Count}")]
        [Serializable]
        public sealed class KeyCollection : ICollection<TKey>, ICollection, IReadOnlyCollection<TKey>
        {
            private SortedDictionary<TKey, TValue> _dictionary;

            public KeyCollection(SortedDictionary<TKey, TValue> dictionary)
            {
                if (dictionary == null)
                {
                    throw new ArgumentNullException(nameof(dictionary));
                }
                _dictionary = dictionary;
            }

            public Enumerator GetEnumerator()
            {
                return new Enumerator(_dictionary);
            }

            IEnumerator<TKey> IEnumerable<TKey>.GetEnumerator()
            {
                return new Enumerator(_dictionary);
            }

            IEnumerator IEnumerable.GetEnumerator()
            {
                return new Enumerator(_dictionary);
            }

            public void CopyTo(TKey[] array, int index)
            {
                if (array == null)
                {
                    throw new ArgumentNullException(nameof(array));
                }

                if (index < 0)
                {
                    throw new ArgumentOutOfRangeException(nameof(index), index, SR.ArgumentOutOfRange_NeedNonNegNum);
                }

                if (array.Length - index < Count)
                {
                    throw new ArgumentException(SR.Arg_ArrayPlusOffTooSmall);
                }

                _dictionary._set.InOrderTreeWalk(delegate (TreeSet<KeyValuePair<TKey, TValue>>.Node node) { array[index++] = node.Item.Key; return true; });
            }

            void ICollection.CopyTo(Array array, int index)
            {
                if (array == null)
                {
                    throw new ArgumentNullException(nameof(array));
                }

                if (array.Rank != 1)
                {
                    throw new ArgumentException(SR.Arg_RankMultiDimNotSupported, nameof(array));
                }

                if (array.GetLowerBound(0) != 0)
                {
                    throw new ArgumentException(SR.Arg_NonZeroLowerBound, nameof(array));
                }

                if (index < 0)
                {
                    throw new ArgumentOutOfRangeException(nameof(index), index, SR.ArgumentOutOfRange_NeedNonNegNum);
                }

                if (array.Length - index < _dictionary.Count)
                {
                    throw new ArgumentException(SR.Arg_ArrayPlusOffTooSmall);
                }

                TKey[] keys = array as TKey[];
                if (keys != null)
                {
                    CopyTo(keys, index);
                }
                else
                {
                    try
                    {
                        object[] objects = (object[])array;
                        _dictionary._set.InOrderTreeWalk(delegate (TreeSet<KeyValuePair<TKey, TValue>>.Node node) { objects[index++] = node.Item.Key; return true; });
                    }
                    catch (ArrayTypeMismatchException)
                    {
                        throw new ArgumentException(SR.Argument_InvalidArrayType, nameof(array));
                    }
                }
            }

            public int Count
            {
                get { return _dictionary.Count; }
            }

            bool ICollection<TKey>.IsReadOnly
            {
                get { return true; }
            }

            void ICollection<TKey>.Add(TKey item)
            {
                throw new NotSupportedException(SR.NotSupported_KeyCollectionSet);
            }

            void ICollection<TKey>.Clear()
            {
                throw new NotSupportedException(SR.NotSupported_KeyCollectionSet);
            }

            bool ICollection<TKey>.Contains(TKey item)
            {
                return _dictionary.ContainsKey(item);
            }

            bool ICollection<TKey>.Remove(TKey item)
            {
                throw new NotSupportedException(SR.NotSupported_KeyCollectionSet);
            }

            bool ICollection.IsSynchronized
            {
                get { return false; }
            }

            object ICollection.SyncRoot
            {
                get { return ((ICollection)_dictionary).SyncRoot; }
            }

            [SuppressMessage("Microsoft.Performance", "CA1815:OverrideEqualsAndOperatorEqualsOnValueTypes", Justification = "not an expected scenario")]
            public struct Enumerator : IEnumerator<TKey>, IEnumerator
            {
                private SortedDictionary<TKey, TValue>.Enumerator _dictEnum;

                internal Enumerator(SortedDictionary<TKey, TValue> dictionary)
                {
                    _dictEnum = dictionary.GetEnumerator();
                }

                public void Dispose()
                {
                    _dictEnum.Dispose();
                }

                public bool MoveNext()
                {
                    return _dictEnum.MoveNext();
                }

                public TKey Current
                {
                    get
                    {
                        return _dictEnum.Current.Key;
                    }
                }

                object IEnumerator.Current
                {
                    get
                    {
                        if (_dictEnum.NotStartedOrEnded)
                        {
                            throw new InvalidOperationException(SR.InvalidOperation_EnumOpCantHappen);
                        }

                        return Current;
                    }
                }

                void IEnumerator.Reset()
                {
                    _dictEnum.Reset();
                }
            }
        }

        [DebuggerTypeProxy(typeof(DictionaryValueCollectionDebugView<,>))]
        [DebuggerDisplay("Count = {Count}")]
        [Serializable]
        public sealed class ValueCollection : ICollection<TValue>, ICollection, IReadOnlyCollection<TValue>
        {
            private SortedDictionary<TKey, TValue> _dictionary;

            public ValueCollection(SortedDictionary<TKey, TValue> dictionary)
            {
                if (dictionary == null)
                {
                    throw new ArgumentNullException(nameof(dictionary));
                }
                _dictionary = dictionary;
            }

            public Enumerator GetEnumerator()
            {
                return new Enumerator(_dictionary);
            }

            IEnumerator<TValue> IEnumerable<TValue>.GetEnumerator()
            {
                return new Enumerator(_dictionary);
            }

            IEnumerator IEnumerable.GetEnumerator()
            {
                return new Enumerator(_dictionary);
            }

            public void CopyTo(TValue[] array, int index)
            {
                if (array == null)
                {
                    throw new ArgumentNullException(nameof(array));
                }

                if (index < 0)
                {
                    throw new ArgumentOutOfRangeException(nameof(index), index, SR.ArgumentOutOfRange_NeedNonNegNum);
                }

                if (array.Length - index < Count)
                {
                    throw new ArgumentException(SR.Arg_ArrayPlusOffTooSmall);
                }

                _dictionary._set.InOrderTreeWalk(delegate (TreeSet<KeyValuePair<TKey, TValue>>.Node node) { array[index++] = node.Item.Value; return true; });
            }

            void ICollection.CopyTo(Array array, int index)
            {
                if (array == null)
                {
                    throw new ArgumentNullException(nameof(array));
                }

                if (array.Rank != 1)
                {
                    throw new ArgumentException(SR.Arg_RankMultiDimNotSupported, nameof(array));
                }

                if (array.GetLowerBound(0) != 0)
                {
                    throw new ArgumentException(SR.Arg_NonZeroLowerBound, nameof(array));
                }

                if (index < 0)
                {
                    throw new ArgumentOutOfRangeException(nameof(index), index, SR.ArgumentOutOfRange_NeedNonNegNum);
                }

                if (array.Length - index < _dictionary.Count)
                {
                    throw new ArgumentException(SR.Arg_ArrayPlusOffTooSmall);
                }

                TValue[] values = array as TValue[];
                if (values != null)
                {
                    CopyTo(values, index);
                }
                else
                {
                    try
                    {
                        object[] objects = (object[])array;
                        _dictionary._set.InOrderTreeWalk(delegate (TreeSet<KeyValuePair<TKey, TValue>>.Node node) { objects[index++] = node.Item.Value; return true; });
                    }
                    catch (ArrayTypeMismatchException)
                    {
                        throw new ArgumentException(SR.Argument_InvalidArrayType, nameof(array));
                    }
                }
            }

            public int Count
            {
                get { return _dictionary.Count; }
            }

            bool ICollection<TValue>.IsReadOnly
            {
                get { return true; }
            }

            void ICollection<TValue>.Add(TValue item)
            {
                throw new NotSupportedException(SR.NotSupported_ValueCollectionSet);
            }

            void ICollection<TValue>.Clear()
            {
                throw new NotSupportedException(SR.NotSupported_ValueCollectionSet);
            }

            bool ICollection<TValue>.Contains(TValue item)
            {
                return _dictionary.ContainsValue(item);
            }

            bool ICollection<TValue>.Remove(TValue item)
            {
                throw new NotSupportedException(SR.NotSupported_ValueCollectionSet);
            }

            bool ICollection.IsSynchronized
            {
                get { return false; }
            }

            object ICollection.SyncRoot
            {
                get { return ((ICollection)_dictionary).SyncRoot; }
            }

            [SuppressMessage("Microsoft.Performance", "CA1815:OverrideEqualsAndOperatorEqualsOnValueTypes", Justification = "not an expected scenario")]
            public struct Enumerator : IEnumerator<TValue>, IEnumerator
            {
                private SortedDictionary<TKey, TValue>.Enumerator _dictEnum;

                internal Enumerator(SortedDictionary<TKey, TValue> dictionary)
                {
                    _dictEnum = dictionary.GetEnumerator();
                }

                public void Dispose()
                {
                    _dictEnum.Dispose();
                }

                public bool MoveNext()
                {
                    return _dictEnum.MoveNext();
                }

                public TValue Current
                {
                    get
                    {
                        return _dictEnum.Current.Value;
                    }
                }

                object IEnumerator.Current
                {
                    get
                    {
                        if (_dictEnum.NotStartedOrEnded)
                        {
                            throw new InvalidOperationException(SR.InvalidOperation_EnumOpCantHappen);
                        }

                        return Current;
                    }
                }

                void IEnumerator.Reset()
                {
                    _dictEnum.Reset();
                }
            }
        }

        [Serializable]
        internal sealed class KeyValuePairComparer : Comparer<KeyValuePair<TKey, TValue>>
        {
            internal IComparer<TKey> keyComparer;

            public KeyValuePairComparer(IComparer<TKey> keyComparer)
            {
                if (keyComparer == null)
                {
                    this.keyComparer = Comparer<TKey>.Default;
                }
                else
                {
                    this.keyComparer = keyComparer;
                }
            }

            public override int Compare(KeyValuePair<TKey, TValue> x, KeyValuePair<TKey, TValue> y)
            {
                return keyComparer.Compare(x.Key, y.Key);
            }
        }
    }

    /// <summary>
    /// This class is intended as a helper for backwards compatibility with existing SortedDictionaries.
    /// TreeSet has been converted into SortedSet<T>, which will be exposed publicly. SortedDictionaries
    /// have the problem where they have already been serialized to disk as having a backing class named
    /// TreeSet. To ensure that we can read back anything that has already been written to disk, we need to
    /// make sure that we have a class named TreeSet that does everything the way it used to.
    /// 
    /// The only thing that makes it different from SortedSet is that it throws on duplicates
    /// </summary>
    /// <typeparam name="T"></typeparam>
    [Serializable]
<<<<<<< HEAD
    internal sealed class TreeSet<T> : SortedSet<T>
=======
    //[System.Runtime.CompilerServices.TypeForwardedFrom("System, Version=4.0.0.0, Culture=neutral, PublicKeyToken=b77a5c561934e089")]
    public sealed class TreeSet<T> : SortedSet<T>
>>>>>>> 970b887b
    {
        public TreeSet()
            : base()
        { }

        public TreeSet(IComparer<T> comparer) : base(comparer) { }

        public TreeSet(SerializationInfo siInfo, StreamingContext context) : base(siInfo, context) { }

        internal override bool AddIfNotPresent(T item)
        {
            bool ret = base.AddIfNotPresent(item);
            if (!ret)
            {
                throw new ArgumentException(SR.Format(SR.Argument_AddingDuplicate, item));
            }
            return ret;
        }
    }
}<|MERGE_RESOLUTION|>--- conflicted
+++ resolved
@@ -958,12 +958,7 @@
     /// </summary>
     /// <typeparam name="T"></typeparam>
     [Serializable]
-<<<<<<< HEAD
     internal sealed class TreeSet<T> : SortedSet<T>
-=======
-    //[System.Runtime.CompilerServices.TypeForwardedFrom("System, Version=4.0.0.0, Culture=neutral, PublicKeyToken=b77a5c561934e089")]
-    public sealed class TreeSet<T> : SortedSet<T>
->>>>>>> 970b887b
     {
         public TreeSet()
             : base()
