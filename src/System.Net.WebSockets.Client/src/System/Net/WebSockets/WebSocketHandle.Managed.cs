--- conflicted
+++ resolved
@@ -5,14 +5,9 @@
 using System.Collections.Generic;
 using System.Diagnostics;
 using System.IO;
-<<<<<<< HEAD
 using System.Net.Security;
 using System.Net.Sockets;
 using System.Runtime.ExceptionServices;
-=======
-using System.Net.Http;
-using System.Net.Http.Headers;
->>>>>>> 2d2ecd2d
 using System.Security.Cryptography;
 using System.Text;
 using System.Threading;
@@ -161,15 +156,10 @@
         /// <returns>The connected Socket.</returns>
         private async Task<Socket> ConnectSocketAsync(string host, int port, CancellationToken cancellationToken)
         {
-<<<<<<< HEAD
             IPAddress[] addresses = await Dns.GetHostAddressesAsync(host).ConfigureAwait(false);
 
             ExceptionDispatchInfo lastException = null;
             foreach (IPAddress address in addresses)
-=======
-            HttpResponseMessage response = null;
-            try
->>>>>>> 2d2ecd2d
             {
                 var socket = new Socket(address.AddressFamily, SocketType.Stream, ProtocolType.Tcp);
                 try
@@ -229,32 +219,7 @@
                 {
                     builder.Append(uri.IdnHost).Append(':').Append(uri.Port).Append("\r\n");
                 }
-<<<<<<< HEAD
                 else
-=======
-
-                // Issue the request.  The response must be status code 101.
-                CancellationTokenSource linkedCancellation, externalAndAbortCancellation;
-                if (cancellationToken.CanBeCanceled) // avoid allocating linked source if external token is not cancelable
-                {
-                    linkedCancellation =
-                        externalAndAbortCancellation = 
-                        CancellationTokenSource.CreateLinkedTokenSource(cancellationToken, _abortSource.Token);
-                }
-                else
-                {
-                    linkedCancellation = null;
-                    externalAndAbortCancellation = _abortSource;
-                }
-
-                using (linkedCancellation)
-                {
-                    response = await handler.SendAsync(request, externalAndAbortCancellation.Token).ConfigureAwait(false);
-                    externalAndAbortCancellation.Token.ThrowIfCancellationRequested(); // poll in case sends/receives in request/response didn't observe cancellation
-                }
-
-                if (response.StatusCode != HttpStatusCode.SwitchingProtocols)
->>>>>>> 2d2ecd2d
                 {
                     builder.Append(hostHeader).Append("\r\n");
                 }
@@ -276,33 +241,8 @@
                     builder.Append(key).Append(": ").Append(options.RequestHeaders[key]).Append("\r\n");
                 }
 
-<<<<<<< HEAD
                 // Add the optional subprotocols header
                 if (options.RequestedSubProtocols.Count > 0)
-=======
-                // Get or create the buffer to use
-                const int MinBufferSize = 14; // from ManagedWebSocket.MaxMessageHeaderLength
-                ArraySegment<byte> optionsBuffer = options.Buffer.GetValueOrDefault();
-                Memory<byte> buffer =
-                    optionsBuffer.Count >= MinBufferSize ? optionsBuffer : // use the provided buffer if it's big enough
-                    options.ReceiveBufferSize >= MinBufferSize ? new byte[options.ReceiveBufferSize] : // or use the requested size if it's big enough
-                    Memory<byte>.Empty; // or let WebSocket.CreateFromStream use its default
-
-                // Get the response stream and wrap it in a web socket.
-                Stream connectedStream = await response.Content.ReadAsStreamAsync().ConfigureAwait(false);
-                Debug.Assert(connectedStream.CanWrite);
-                Debug.Assert(connectedStream.CanRead);
-                _webSocket = WebSocket.CreateFromStream(
-                    connectedStream,
-                    isServer: false,
-                    subprotocol,
-                    options.KeepAliveInterval,
-                    buffer);
-            }
-            catch (Exception exc)
-            {
-                if (_state < WebSocketState.Closed)
->>>>>>> 2d2ecd2d
                 {
                     builder.Append(HttpKnownHeaderNames.SecWebSocketProtocol).Append(": ");
                     builder.Append(options.RequestedSubProtocols[0]);
@@ -313,15 +253,8 @@
                     builder.Append("\r\n");
                 }
 
-<<<<<<< HEAD
                 // Add an optional cookies header
                 if (options.Cookies != null)
-=======
-                Abort();
-                response?.Dispose();
-
-                if (exc is WebSocketException)
->>>>>>> 2d2ecd2d
                 {
                     string header = options.Cookies.GetCookieHeader(uri);
                     if (!string.IsNullOrWhiteSpace(header))
