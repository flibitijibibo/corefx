--- conflicted
+++ resolved
@@ -44,11 +44,7 @@
         }
 
 #region private
-<<<<<<< HEAD
-        [Serializable] // DO NOT remove
-=======
 
->>>>>>> cf4b4245
         private partial class KeyValueListNode
         {
         }
