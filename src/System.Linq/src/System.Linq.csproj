﻿<?xml version="1.0" encoding="utf-8"?>
<Project ToolsVersion="14.0" DefaultTargets="Build" xmlns="http://schemas.microsoft.com/developer/msbuild/2003">
  <Import Project="$([MSBuild]::GetDirectoryNameOfFileAbove($(MSBuildThisFileDirectory), dir.props))\dir.props" />
  <PropertyGroup>
    <ProjectGuid>{CA488507-3B6E-4494-B7BE-7B4EEEB2C4D1}</ProjectGuid>
    <AssemblyName>System.Linq</AssemblyName>
    <AssemblyVersion>4.2.0.0</AssemblyVersion>
    <RootNamespace>System.Linq</RootNamespace>
    <IsPartialFacadeAssembly Condition="'$(TargetGroup)' == 'net461'">true</IsPartialFacadeAssembly>
    <!-- The following line needs to be removed once we have a targeting pack for 4.6.3 -->
    <TargetingPackNugetPackageId Condition="'$(TargetGroup)' == 'net461'">Microsoft.TargetingPack.NETFramework.v4.6.1</TargetingPackNugetPackageId>
    <DefineConstants Condition="'$(TargetGroup)' == 'netcoreapp'">$(DefineConstants);netcoreapp11</DefineConstants>
  </PropertyGroup>
  <!-- Default configurations to help VS understand the configurations -->
  <PropertyGroup Condition="'$(Configuration)|$(Platform)'=='net461-Windows_NT-Debug|AnyCPU'" />
  <PropertyGroup Condition="'$(Configuration)|$(Platform)'=='net461-Windows_NT-Release|AnyCPU'" />
  <PropertyGroup Condition="'$(Configuration)|$(Platform)'=='netcoreapp-Debug|AnyCPU'" />
  <PropertyGroup Condition="'$(Configuration)|$(Platform)'=='netcoreapp-Release|AnyCPU'" />
  <ItemGroup Condition="'$(TargetGroup)' == 'netcoreapp'">
    <ContractProject Include="..\ref\System.Linq.csproj">
      <TargetGroup>netcoreapp</TargetGroup>
    </ContractProject>
  </ItemGroup>
  <ItemGroup Condition="'$(TargetGroup)' == 'netcoreapp'">
    <Compile Include="$(CommonPath)\System\Collections\Generic\ArrayBuilder.cs">
      <Link>System\Collections\Generic\ArrayBuilder.cs</Link>
    </Compile>
    <Compile Include="$(CommonPath)\System\Collections\Generic\EnumerableHelpers.cs">
      <Link>System\Collections\Generic\EnumerableHelpers.cs</Link>
    </Compile>
    <Compile Include="$(CommonPath)\System\Collections\Generic\EnumerableHelpers.Linq.cs">
      <Link>System\Collections\Generic\EnumerableHelpers.Linq.cs</Link>
    </Compile>
    <Compile Include="$(CommonPath)\System\Collections\Generic\LargeArrayBuilder.cs">
      <Link>System\Collections\Generic\LargeArrayBuilder.cs</Link>
    </Compile>
<<<<<<< HEAD
    <Compile Include="$(CommonPath)\System\Collections\Generic\SparseArrayBuilder.cs">
      <Link>System\Collections\Generic\SparseArrayBuilder.cs</Link>
    </Compile>
    <Compile Include="$(CommonPath)\System\Diagnostics\CodeAnalysis\ExcludeFromCodeCoverageAttribute.cs">
      <Link>System\Diagnostics\CodeAnalysis\ExcludeFromCodeCoverageAttribute.cs</Link>
    </Compile>
=======
>>>>>>> 3325c6c5
    <Compile Include="System\Linq\Aggregate.cs" />
    <Compile Include="System\Linq\AnyAll.cs" />
    <Compile Include="System\Linq\AppendPrepend.cs" />
    <Compile Include="System\Linq\Average.cs" />
    <Compile Include="System\Linq\Buffer.cs" />
    <Compile Include="System\Linq\Cast.cs" />
    <Compile Include="System\Linq\Concat.cs" />
    <Compile Include="System\Linq\Contains.cs" />
    <Compile Include="System\Linq\Count.cs" />
    <Compile Include="System\Linq\DebugView.cs" />
    <Compile Include="System\Linq\DefaultIfEmpty.cs" />
    <Compile Include="System\Linq\Distinct.cs" />
    <Compile Include="System\Linq\ElementAt.cs" />
    <Compile Include="System\Linq\Enumerable.cs" />
    <Compile Include="System\Linq\Errors.cs" />
    <Compile Include="System\Linq\Except.cs" />
    <Compile Include="System\Linq\First.cs" />
    <Compile Include="System\Linq\Grouping.cs" />
    <Compile Include="System\Linq\GroupJoin.cs" />
    <Compile Include="System\Linq\Intersect.cs" />
    <Compile Include="System\Linq\Iterator.cs" />
    <Compile Include="System\Linq\Join.cs" />
    <Compile Include="System\Linq\Last.cs" />
    <Compile Include="System\Linq\Lookup.cs" />
    <Compile Include="System\Linq\Max.cs" />
    <Compile Include="System\Linq\Min.cs" />
    <Compile Include="System\Linq\OrderBy.cs" />
    <Compile Include="System\Linq\OrderedEnumerable.cs" />
    <Compile Include="System\Linq\Partition.cs" />
    <Compile Include="System\Linq\Range.cs" />
    <Compile Include="System\Linq\Repeat.cs" />
    <Compile Include="System\Linq\Reverse.cs" />
    <Compile Include="System\Linq\Select.cs" />
    <Compile Include="System\Linq\SelectMany.cs" />
    <Compile Include="System\Linq\SequenceEqual.cs" />
    <Compile Include="System\Linq\Set.cs" />
    <Compile Include="System\Linq\Single.cs" />
    <Compile Include="System\Linq\Skip.cs" />
    <Compile Include="System\Linq\Sum.cs" />
    <Compile Include="System\Linq\Take.cs" />
    <Compile Include="System\Linq\ToCollection.cs" />
    <Compile Include="System\Linq\Union.cs" />
    <Compile Include="System\Linq\Utilities.cs" />
    <Compile Include="System\Linq\Where.cs" />
    <Compile Include="System\Linq\Zip.cs" />
  </ItemGroup>
  <ItemGroup Condition="'$(TargetGroup)' == 'net461'">
    <TargetingPackReference Include="mscorlib" />
    <TargetingPackReference Include="System.Core" />
  </ItemGroup>
  <ItemGroup>
    <Folder Include="Resources\" />
  </ItemGroup>
  <ItemGroup>
    <Reference Include="System.Collections" />
    <Reference Include="System.Diagnostics.Debug" />
    <Reference Include="System.Diagnostics.Tools" />
    <Reference Include="System.Resources.ResourceManager" />
    <Reference Include="System.Runtime" />
    <Reference Include="System.Runtime.Extensions" />
  </ItemGroup>
  <Import Project="$([MSBuild]::GetDirectoryNameOfFileAbove($(MSBuildThisFileDirectory), dir.targets))\dir.targets" />
</Project><|MERGE_RESOLUTION|>--- conflicted
+++ resolved
@@ -34,15 +34,9 @@
     <Compile Include="$(CommonPath)\System\Collections\Generic\LargeArrayBuilder.cs">
       <Link>System\Collections\Generic\LargeArrayBuilder.cs</Link>
     </Compile>
-<<<<<<< HEAD
     <Compile Include="$(CommonPath)\System\Collections\Generic\SparseArrayBuilder.cs">
       <Link>System\Collections\Generic\SparseArrayBuilder.cs</Link>
     </Compile>
-    <Compile Include="$(CommonPath)\System\Diagnostics\CodeAnalysis\ExcludeFromCodeCoverageAttribute.cs">
-      <Link>System\Diagnostics\CodeAnalysis\ExcludeFromCodeCoverageAttribute.cs</Link>
-    </Compile>
-=======
->>>>>>> 3325c6c5
     <Compile Include="System\Linq\Aggregate.cs" />
     <Compile Include="System\Linq\AnyAll.cs" />
     <Compile Include="System\Linq\AppendPrepend.cs" />
