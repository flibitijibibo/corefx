// Licensed to the .NET Foundation under one or more agreements.
// The .NET Foundation licenses this file to you under the MIT license.
// See the LICENSE file in the project root for more information.

using System.Diagnostics;
using System.Globalization;
using System.Runtime.Serialization;
using System.Xml;

namespace System.ServiceModel.Syndication
{
    public delegate bool TryParseDateTimeCallback(XmlDateTimeData data, out DateTimeOffset dateTimeOffset);
    public delegate bool TryParseUriCallback(XmlUriData data, out Uri uri);

    [DataContract]
    public abstract class SyndicationFeedFormatter
    {
        private SyndicationFeed _feed;

        protected SyndicationFeedFormatter()
        {
            _feed = null;
            DateTimeParser = GetDefaultDateTimeParser();
        }

        protected SyndicationFeedFormatter(SyndicationFeed feedToWrite)
        {
            _feed = feedToWrite ?? throw new ArgumentNullException(nameof(feedToWrite));
            DateTimeParser = GetDefaultDateTimeParser();
        }

        public SyndicationFeed Feed => _feed;

        public TryParseUriCallback UriParser { get; set; } = DefaultUriParser;

        // Different DateTimeParsers are needed for Atom and Rss so can't set inline
        public TryParseDateTimeCallback DateTimeParser { get; set; }

        internal virtual TryParseDateTimeCallback GetDefaultDateTimeParser() => NotImplementedDateTimeParser;

        private bool NotImplementedDateTimeParser(XmlDateTimeData XmlDateTimeData, out DateTimeOffset dateTimeOffset)
        {
<<<<<<< HEAD
            dateTimeOffset = default(DateTimeOffset);
=======
            dateTimeOffset = default;
>>>>>>> 92cc2668
            return false;
        }

        public abstract string Version { get; }

        public abstract bool CanRead(XmlReader reader);

        public abstract void ReadFrom(XmlReader reader);

        public override string ToString() => $"{GetType()}, SyndicationVersion={Version}";

        public abstract void WriteTo(XmlWriter writer);

        internal static protected SyndicationCategory CreateCategory(SyndicationFeed feed)
        {
            if (feed == null)
            {
                throw new ArgumentNullException(nameof(feed));
            }

            return GetNonNullValue(feed.CreateCategory(), SR.FeedCreatedNullCategory);
        }

        internal static protected SyndicationCategory CreateCategory(SyndicationItem item)
        {
            if (item == null)
            {
                throw new ArgumentNullException(nameof(item));
            }

            return GetNonNullValue(item.CreateCategory(), SR.ItemCreatedNullCategory);
        }

        internal static protected SyndicationItem CreateItem(SyndicationFeed feed)
        {
            if (feed == null)
            {
                throw new ArgumentNullException(nameof(feed));
            }

            return GetNonNullValue(feed.CreateItem(), SR.FeedCreatedNullItem);
        }

        internal static protected SyndicationLink CreateLink(SyndicationFeed feed)
        {
            if (feed == null)
            {
                throw new ArgumentNullException(nameof(feed));
            }

            return GetNonNullValue(feed.CreateLink(), SR.FeedCreatedNullPerson);
        }

        internal static protected SyndicationLink CreateLink(SyndicationItem item)
        {
            if (item == null)
            {
                throw new ArgumentNullException(nameof(item));
            }

            return GetNonNullValue(item.CreateLink(), SR.ItemCreatedNullPerson);
        }

        internal static protected SyndicationPerson CreatePerson(SyndicationFeed feed)
        {
            if (feed == null)
            {
                throw new ArgumentNullException(nameof(feed));
            }

            return GetNonNullValue(feed.CreatePerson(), SR.FeedCreatedNullPerson);
        }

        internal static protected SyndicationPerson CreatePerson(SyndicationItem item)
        {
            if (item == null)
            {
                throw new ArgumentNullException(nameof(item));
            }

            return GetNonNullValue(item.CreatePerson(), SR.ItemCreatedNullPerson);
        }

        internal static protected void LoadElementExtensions(XmlReader reader, SyndicationFeed feed, int maxExtensionSize)
        {
            if (feed == null)
            {
                throw new ArgumentNullException(nameof(feed));
            }

            feed.LoadElementExtensions(reader, maxExtensionSize);
        }

        internal static protected void LoadElementExtensions(XmlReader reader, SyndicationItem item, int maxExtensionSize)
        {
            if (item == null)
            {
                throw new ArgumentNullException(nameof(item));
            }

            item.LoadElementExtensions(reader, maxExtensionSize);
        }

        internal static protected void LoadElementExtensions(XmlReader reader, SyndicationCategory category, int maxExtensionSize)
        {
            if (category == null)
            {
                throw new ArgumentNullException(nameof(category));
            }

            category.LoadElementExtensions(reader, maxExtensionSize);
        }

        internal static protected void LoadElementExtensions(XmlReader reader, SyndicationLink link, int maxExtensionSize)
        {
            if (link == null)
            {
                throw new ArgumentNullException(nameof(link));
            }

            link.LoadElementExtensions(reader, maxExtensionSize);
        }

        internal static protected void LoadElementExtensions(XmlReader reader, SyndicationPerson person, int maxExtensionSize)
        {
            if (person == null)
            {
                throw new ArgumentNullException(nameof(person));
            }

            person.LoadElementExtensions(reader, maxExtensionSize);
        }

        internal static protected bool TryParseAttribute(string name, string ns, string value, SyndicationFeed feed, string version)
        {
            if (feed == null)
            {
                throw new ArgumentNullException(nameof(feed));
            }

            if (FeedUtils.IsXmlns(name, ns))
            {
                return true;
            }
            return feed.TryParseAttribute(name, ns, value, version);
        }

        internal static protected bool TryParseAttribute(string name, string ns, string value, SyndicationItem item, string version)
        {
            if (item == null)
            {
                throw new ArgumentNullException(nameof(item));
            }

            if (FeedUtils.IsXmlns(name, ns))
            {
                return true;
            }
            return item.TryParseAttribute(name, ns, value, version);
        }

        internal static protected bool TryParseAttribute(string name, string ns, string value, SyndicationCategory category, string version)
        {
            if (category == null)
            {
                throw new ArgumentNullException(nameof(category));
            }

            if (FeedUtils.IsXmlns(name, ns))
            {
                return true;
            }
            return category.TryParseAttribute(name, ns, value, version);
        }

        internal static protected bool TryParseAttribute(string name, string ns, string value, SyndicationLink link, string version)
        {
            if (link == null)
            {
                throw new ArgumentNullException(nameof(link));
            }

            if (FeedUtils.IsXmlns(name, ns))
            {
                return true;
            }
            return link.TryParseAttribute(name, ns, value, version);
        }

        internal static protected bool TryParseAttribute(string name, string ns, string value, SyndicationPerson person, string version)
        {
            if (person == null)
            {
                throw new ArgumentNullException(nameof(person));
            }

            if (FeedUtils.IsXmlns(name, ns))
            {
                return true;
            }
            return person.TryParseAttribute(name, ns, value, version);
        }

        internal static protected bool TryParseContent(XmlReader reader, SyndicationItem item, string contentType, string version, out SyndicationContent content)
        {
            return item.TryParseContent(reader, contentType, version, out content);
        }

        internal static protected bool TryParseElement(XmlReader reader, SyndicationFeed feed, string version)
        {
            if (feed == null)
            {
                throw new ArgumentNullException(nameof(feed));
            }

            return feed.TryParseElement(reader, version);
        }

        internal static protected bool TryParseElement(XmlReader reader, SyndicationItem item, string version)
        {
            if (item == null)
            {
                throw new ArgumentNullException(nameof(item));
            }

            return item.TryParseElement(reader, version);
        }

        internal static protected bool TryParseElement(XmlReader reader, SyndicationCategory category, string version)
        {
            if (category == null)
            {
                throw new ArgumentNullException(nameof(category));
            }

            return category.TryParseElement(reader, version);
        }

        internal static protected bool TryParseElement(XmlReader reader, SyndicationLink link, string version)
        {
            if (link == null)
            {
                throw new ArgumentNullException(nameof(link));
            }

            return link.TryParseElement(reader, version);
        }

        internal static protected bool TryParseElement(XmlReader reader, SyndicationPerson person, string version)
        {
            if (person == null)
            {
                throw new ArgumentNullException(nameof(person));
            }

            return person.TryParseElement(reader, version);
        }

        internal static protected void WriteAttributeExtensions(XmlWriter writer, SyndicationFeed feed, string version)
        {
            if (feed == null)
            {
                throw new ArgumentNullException(nameof(feed));
            }

            feed.WriteAttributeExtensions(writer, version);
        }

        internal static protected void WriteAttributeExtensions(XmlWriter writer, SyndicationItem item, string version)
        {
            if (item == null)
            {
                throw new ArgumentNullException(nameof(item));
            }

            item.WriteAttributeExtensions(writer, version);
        }

        internal static protected void WriteAttributeExtensions(XmlWriter writer, SyndicationCategory category, string version)
        {
            if (category == null)
            {
                throw new ArgumentNullException(nameof(category));
            }

            category.WriteAttributeExtensions(writer, version);
        }

        internal static protected void WriteAttributeExtensions(XmlWriter writer, SyndicationLink link, string version)
        {
            if (link == null)
            {
                throw new ArgumentNullException(nameof(link));
            }
    
            link.WriteAttributeExtensions(writer, version);
        }

        internal static protected void WriteAttributeExtensions(XmlWriter writer, SyndicationPerson person, string version)
        {
            if (person == null)
            {
                throw new ArgumentNullException(nameof(person));
            }

            person.WriteAttributeExtensions(writer, version);
        }

        internal static protected void WriteElementExtensions(XmlWriter writer, SyndicationFeed feed, string version)
        {
            if (feed == null)
            {
                throw new ArgumentNullException(nameof(feed));
            }

            feed.WriteElementExtensions(writer, version);
        }

        internal static protected void WriteElementExtensions(XmlWriter writer, SyndicationItem item, string version)
        {
            if (item == null)
            {
                throw new ArgumentNullException(nameof(item));
            }

            item.WriteElementExtensions(writer, version);
        }

        internal static protected void WriteElementExtensions(XmlWriter writer, SyndicationCategory category, string version)
        {
            if (category == null)
            {
                throw new ArgumentNullException(nameof(category));
            }
        
            category.WriteElementExtensions(writer, version);
        }

        internal static protected void WriteElementExtensions(XmlWriter writer, SyndicationLink link, string version)
        {
            if (link == null)
            {
                throw new ArgumentNullException(nameof(link));
            }

            link.WriteElementExtensions(writer, version);
        }

        internal static protected void WriteElementExtensions(XmlWriter writer, SyndicationPerson person, string version)
        {
            if (person == null)
            {
                throw new ArgumentNullException(nameof(person));
            }

            person.WriteElementExtensions(writer, version);
        }

        internal protected virtual void SetFeed(SyndicationFeed feed)
        {
            _feed = feed ?? throw new ArgumentNullException(nameof(feed));
        }

        internal Uri UriFromString(string uriString, UriKind uriKind, string localName, string namespaceURI, XmlReader reader)
        {
            return UriFromString(UriParser, uriString, uriKind, localName, namespaceURI, reader);
        }

        internal static Uri UriFromString(TryParseUriCallback uriParser, string uriString, UriKind uriKind, string localName, string namespaceURI, XmlReader reader)
        {
            Uri uri = null;
            var elementQualifiedName = new XmlQualifiedName(localName, namespaceURI);
            var xmlUriData = new XmlUriData(uriString, uriKind, elementQualifiedName);
            object[] args = new object[] { xmlUriData, uri };
            try
            {
                foreach (Delegate parser in uriParser.GetInvocationList())
                {
                    if ((bool)parser.Method.Invoke(parser.Target, args))
                    {
                        uri = (Uri)args[args.Length - 1];
                        return uri;
                    }
                }
            }
            catch (Exception e)
            {
                throw new XmlException(FeedUtils.AddLineInfo(reader, SR.ErrorParsingUri), e);
            }

            DefaultUriParser(xmlUriData, out uri);
            return uri;
        }

        internal DateTimeOffset DateFromString(string dateTimeString, XmlReader reader)
        {
            try
            {
<<<<<<< HEAD
                DateTimeOffset dateTimeOffset = default(DateTimeOffset);
=======
                DateTimeOffset dateTimeOffset = default;
>>>>>>> 92cc2668
                var elementQualifiedName = new XmlQualifiedName(reader.LocalName, reader.NamespaceURI);
                var xmlDateTimeData = new XmlDateTimeData(dateTimeString, elementQualifiedName);
                object[] args = new object[] { xmlDateTimeData, dateTimeOffset };
                foreach (Delegate dateTimeParser in DateTimeParser.GetInvocationList())
                {
                    if ((bool)dateTimeParser.Method.Invoke(dateTimeParser.Target, args))
                    {
                        dateTimeOffset = (DateTimeOffset)args[args.Length - 1];
                        return dateTimeOffset;
                    }
                }
            }
            catch (Exception e)
            {
                throw new XmlException(FeedUtils.AddLineInfo(reader, SR.ErrorParsingDateTime), e);
            }

            throw new XmlException(FeedUtils.AddLineInfo(reader, SR.ErrorParsingDateTime));
        }

        internal static bool DefaultUriParser(XmlUriData XmlUriData, out Uri uri)
        {
            uri = new Uri(XmlUriData.UriString, XmlUriData.UriKind);
            return true;
        }

        internal static void CloseBuffer(XmlBuffer buffer, XmlDictionaryWriter extWriter)
        {
            if (buffer == null)
            {
                return;
            }
            extWriter.WriteEndElement();
            buffer.CloseSection();
            buffer.Close();
        }

        internal static void CreateBufferIfRequiredAndWriteNode(ref XmlBuffer buffer, ref XmlDictionaryWriter extWriter, XmlReader reader, int maxExtensionSize)
        {
            if (buffer == null)
            {
                buffer = new XmlBuffer(maxExtensionSize);
                extWriter = buffer.OpenSection(XmlDictionaryReaderQuotas.Max);
                extWriter.WriteStartElement(Rss20Constants.ExtensionWrapperTag);
            }
            extWriter.WriteNode(reader, false);
        }

        internal static SyndicationFeed CreateFeedInstance(Type feedType)
        {
            if (feedType.Equals(typeof(SyndicationFeed)))
            {
                return new SyndicationFeed();
            }
            else
            {
                return (SyndicationFeed)Activator.CreateInstance(feedType);
            }
        }

        internal static void LoadElementExtensions(XmlBuffer buffer, XmlDictionaryWriter writer, SyndicationFeed feed)
        {
            if (feed == null)
            {
                throw new ArgumentNullException(nameof(feed));
            }

            CloseBuffer(buffer, writer);
            feed.LoadElementExtensions(buffer);
        }

        internal static void LoadElementExtensions(XmlBuffer buffer, XmlDictionaryWriter writer, SyndicationItem item)
        {
            Debug.Assert(item != null);

            CloseBuffer(buffer, writer);
            item.LoadElementExtensions(buffer);
        }

        internal static void LoadElementExtensions(XmlBuffer buffer, XmlDictionaryWriter writer, SyndicationCategory category)
        {
            Debug.Assert(category != null);

            CloseBuffer(buffer, writer);
            category.LoadElementExtensions(buffer);
        }

        internal static void LoadElementExtensions(XmlBuffer buffer, XmlDictionaryWriter writer, SyndicationLink link)
        {
            Debug.Assert(link != null);

            CloseBuffer(buffer, writer);
            link.LoadElementExtensions(buffer);
        }

        internal static void LoadElementExtensions(XmlBuffer buffer, XmlDictionaryWriter writer, SyndicationPerson person)
        {
            Debug.Assert(person != null);

            CloseBuffer(buffer, writer);
            person.LoadElementExtensions(buffer);
        }

        internal static void MoveToStartElement(XmlReader reader)
        {
            Debug.Assert(reader != null, "reader != null");
            if (!reader.IsStartElement())
            {
                XmlExceptionHelper.ThrowStartElementExpected(XmlDictionaryReader.CreateDictionaryReader(reader));
            }
        }

        protected abstract SyndicationFeed CreateFeedInstance();

        private static T GetNonNullValue<T>(T value, string errorMsg)
        {
            if (value == null)
            {
                throw new InvalidOperationException(errorMsg);
            }

            return value;
        }

        private static class XmlExceptionHelper
        {
            private static void ThrowXmlException(XmlDictionaryReader reader, string res, string arg1)
            {
                string s = SR.Format(res, arg1);
                if (reader is IXmlLineInfo lineInfo && lineInfo.HasLineInfo())
                {
                    s += " " + SR.Format(SR.XmlLineInfo, lineInfo.LineNumber, lineInfo.LinePosition);
                }

                throw new XmlException(s);
            }

            private static string GetName(string prefix, string localName)
            {
                if (prefix.Length == 0)
                    return localName;
                else
                    return string.Concat(prefix, ":", localName);
            }

            private static string GetWhatWasFound(XmlDictionaryReader reader)
            {
                if (reader.EOF)
                    return SR.XmlFoundEndOfFile;
                switch (reader.NodeType)
                {
                    case XmlNodeType.Element:
                        return SR.Format(SR.XmlFoundElement, GetName(reader.Prefix, reader.LocalName), reader.NamespaceURI);
                    case XmlNodeType.EndElement:
                        return SR.Format(SR.XmlFoundEndElement, GetName(reader.Prefix, reader.LocalName), reader.NamespaceURI);
                    case XmlNodeType.Text:
                    case XmlNodeType.Whitespace:
                    case XmlNodeType.SignificantWhitespace:
                        return SR.Format(SR.XmlFoundText, reader.Value);
                    case XmlNodeType.Comment:
                        return SR.Format(SR.XmlFoundComment, reader.Value);
                    case XmlNodeType.CDATA:
                        return SR.Format(SR.XmlFoundCData, reader.Value);
                }
                return SR.Format(SR.XmlFoundNodeType, reader.NodeType);
            }

            static public void ThrowStartElementExpected(XmlDictionaryReader reader)
            {
                ThrowXmlException(reader, SR.XmlStartElementExpected, GetWhatWasFound(reader));
            }
        }
    }
}<|MERGE_RESOLUTION|>--- conflicted
+++ resolved
@@ -40,11 +40,7 @@
 
         private bool NotImplementedDateTimeParser(XmlDateTimeData XmlDateTimeData, out DateTimeOffset dateTimeOffset)
         {
-<<<<<<< HEAD
-            dateTimeOffset = default(DateTimeOffset);
-=======
             dateTimeOffset = default;
->>>>>>> 92cc2668
             return false;
         }
 
@@ -443,11 +439,7 @@
         {
             try
             {
-<<<<<<< HEAD
-                DateTimeOffset dateTimeOffset = default(DateTimeOffset);
-=======
                 DateTimeOffset dateTimeOffset = default;
->>>>>>> 92cc2668
                 var elementQualifiedName = new XmlQualifiedName(reader.LocalName, reader.NamespaceURI);
                 var xmlDateTimeData = new XmlDateTimeData(dateTimeString, elementQualifiedName);
                 object[] args = new object[] { xmlDateTimeData, dateTimeOffset };
