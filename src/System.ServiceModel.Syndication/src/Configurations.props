﻿<?xml version="1.0" encoding="utf-8"?>
<Project ToolsVersion="14.0" DefaultTargets="Build" xmlns="http://schemas.microsoft.com/developer/msbuild/2003">
  <PropertyGroup>
    <PackageConfigurations>
      netstandard;
<<<<<<< HEAD
=======
      net461-Windows_NT;
    </PackageConfigurations>
    <BuildConfigurations>
      $(PackageConfigurations);
>>>>>>> 92cc2668
      netfx-Windows_NT;
    </BuildConfigurations>
  </PropertyGroup>
</Project><|MERGE_RESOLUTION|>--- conflicted
+++ resolved
@@ -3,13 +3,10 @@
   <PropertyGroup>
     <PackageConfigurations>
       netstandard;
-<<<<<<< HEAD
-=======
       net461-Windows_NT;
     </PackageConfigurations>
     <BuildConfigurations>
       $(PackageConfigurations);
->>>>>>> 92cc2668
       netfx-Windows_NT;
     </BuildConfigurations>
   </PropertyGroup>
