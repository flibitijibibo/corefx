--- conflicted
+++ resolved
@@ -5,10 +5,6 @@
 namespace Microsoft.ServiceModel.Syndication
 {
     using System;
-<<<<<<< HEAD
-    using System.Xml;
-=======
->>>>>>> 681f0fbd
     using System.Runtime.CompilerServices;
     using System.Xml;
 
