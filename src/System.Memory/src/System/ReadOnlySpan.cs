--- conflicted
+++ resolved
@@ -226,12 +226,8 @@
         /// Always thrown by this method.
         /// </exception>
         /// </summary>
-<<<<<<< HEAD
-        [Obsolete("Equals() on Span will always throw an exception. Use == instead.")]
+        [Obsolete("Equals() on ReadOnlySpan will always throw an exception. Use == instead.")]
 #if !MONO
-=======
-        [Obsolete("Equals() on ReadOnlySpan will always throw an exception. Use == instead.")]
->>>>>>> 09b3cc02
         [EditorBrowsable(EditorBrowsableState.Never)]
 #endif
         public override bool Equals(object obj)
@@ -245,12 +241,8 @@
         /// Always thrown by this method.
         /// </exception>
         /// </summary>
-<<<<<<< HEAD
-        [Obsolete("GetHashCode() on Span will always throw an exception.")]
+        [Obsolete("GetHashCode() on ReadOnlySpan will always throw an exception.")]
 #if !MONO
-=======
-        [Obsolete("GetHashCode() on ReadOnlySpan will always throw an exception.")]
->>>>>>> 09b3cc02
         [EditorBrowsable(EditorBrowsableState.Never)]
 #endif
         public override int GetHashCode()
