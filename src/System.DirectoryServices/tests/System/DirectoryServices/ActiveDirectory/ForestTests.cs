﻿// Licensed to the .NET Foundation under one or more agreements.
// The .NET Foundation licenses this file to you under the MIT license.
// See the LICENSE file in the project root for more information.

using Xunit;

namespace System.DirectoryServices.ActiveDirectory.Tests
{
    public class ForestTests
    {
        [Fact]
        public void GetForest_NullContext_ThrowsArgumentNullException()
        {
            AssertExtensions.Throws<ArgumentNullException>("context", () => Forest.GetForest(null));
        }

        [Theory]
        [InlineData(DirectoryContextType.ApplicationPartition)]
        [InlineData(DirectoryContextType.ConfigurationSet)]
        [InlineData(DirectoryContextType.Domain)]
        public void GetForest_InvalidContextType_ThrowsArgumentException(DirectoryContextType contextType)
        {
            var context = new DirectoryContext(contextType, "Name");
            AssertExtensions.Throws<ArgumentException>("context", () => Forest.GetForest(context));
        }

        [Fact]
        [OuterLoop]
        [SkipOnTargetFramework(TargetFrameworkMonikers.Uap, "Not approved COM object for app")]
        public void GetForest_NullNameAndNotRootedDomain_ThrowsActiveDirectoryOperationException()
        {
            var context = new DirectoryContext(DirectoryContextType.Forest);

            if (!PlatformDetection.IsDomainJoinedMachine)
                Assert.Throws<ActiveDirectoryOperationException>(() => Forest.GetForest(context));
        }

        [ConditionalTheory(typeof(PlatformDetection), nameof(PlatformDetection.IsNotWindowsNanoServer))]
        [InlineData(DirectoryContextType.DirectoryServer, "\0")]
        [InlineData(DirectoryContextType.Forest, "server:port")]
        [ActiveIssue("https://github.com/dotnet/corefx/issues/21553", TargetFrameworkMonikers.UapAot)]
        public void GetForest_NonNullNameAndNotRootedDomain_ThrowsActiveDirectoryObjectNotFoundException(DirectoryContextType type, string name)
        {
            var context = new DirectoryContext(type, name);
            Assert.Throws<ActiveDirectoryObjectNotFoundException>(() => Forest.GetForest(context));

            // The result of validation is cached, so repeat this to make sure it's cached properly.
            Assert.Throws<ActiveDirectoryObjectNotFoundException>(() => Forest.GetForest(context));
        }

        [ConditionalTheory(typeof(PlatformDetection), nameof(PlatformDetection.IsNotWindowsNanoServer))]
        [OuterLoop("Takes too long on domain joined machines")]
        [InlineData(DirectoryContextType.Forest, "\0")]
        [InlineData(DirectoryContextType.DirectoryServer, "server:port")]
        [SkipOnTargetFramework(TargetFrameworkMonikers.Uap, "Not approved COM object for app")]
        public void GetForest_NonNullNameAndNotRootedDomain_NonUap(DirectoryContextType type, string name)
        {
            var context = new DirectoryContext(type, name);
            if (!PlatformDetection.IsDomainJoinedMachine)
            {
                Exception exception = Record.Exception(() => Forest.GetForest(context));
                Assert.NotNull(exception);
                Assert.True(exception is ActiveDirectoryObjectNotFoundException ||
                            exception is ActiveDirectoryOperationException,
                            $"We got unrecognized exception {exception}");
<<<<<<< HEAD
=======

>>>>>>> 4e7b366d

                // The result of validation is cached, so repeat this to make sure it's cached properly.
                exception = Record.Exception(() => Forest.GetForest(context));
                Assert.NotNull(exception);
                Assert.True(exception is ActiveDirectoryObjectNotFoundException ||
                            exception is ActiveDirectoryOperationException,
                            $"We got unrecognized exception {exception}");
            }
        }
    }
}<|MERGE_RESOLUTION|>--- conflicted
+++ resolved
@@ -63,10 +63,7 @@
                 Assert.True(exception is ActiveDirectoryObjectNotFoundException ||
                             exception is ActiveDirectoryOperationException,
                             $"We got unrecognized exception {exception}");
-<<<<<<< HEAD
-=======
 
->>>>>>> 4e7b366d
 
                 // The result of validation is cached, so repeat this to make sure it's cached properly.
                 exception = Record.Exception(() => Forest.GetForest(context));
