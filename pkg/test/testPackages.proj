<?xml version="1.0" encoding="utf-8"?>
<Project ToolsVersion="14.0" DefaultTargets="Build" xmlns="http://schemas.microsoft.com/developer/msbuild/2003">
  <Import Project="$([MSBuild]::GetDirectoryNameOfFileAbove($(MSBuildThisFileDirectory), Directory.Build.props))\Directory.Build.props" />

  <ItemGroup>
    <TestPackages Condition="'$(TestPackages)' != ''" Include="$(TestPackages)" />
    <ExcludePackages Include="CoreFx.Private.TestUtilities" />
    <ExcludePackages Include="$(ExcludePackages)" />

    <PackageReports Condition="'@(TestPackages)' == ''" Include="$(PackageReportDir)*.json" Exclude="@(ExcludePackages->'$(PackageReportDir)%(Identity).json')"/>
    <PackageReports Condition="'@(TestPackages)' != ''" Include="@(TestPackages->'$(PackageReportDir)%(Identity).json')" />
    
    <!-- support override via commandline -->
    <RuntimesToInclude Condition="'$(RuntimesToInclude)' != ''" Include="$(RuntimesToInclude)" />
    <TargetFrameworksToInclude Condition="'$(TargetFrameworksToInclude)' != ''" Include="$(TargetFrameworksToInclude)" />
    
    <RestoreSource Include="https:%2F%2Fapi.nuget.org/v3/index.json" />

    <!-- needed for SQLClient's SNI packages -->
    <RestoreSource Include="https:%2F%2Fdotnet.myget.org/F/dotnet-core/api/v3/index.json" />

    <!-- ideally this would be first, but we need to list last to workaround https://github.com/NuGet/Home/issues/6678 -->
    <RestoreSource Include="$(PackageOutputPath)" />

    <!-- we don't build alpine or older OSX versions -->
    <RuntimesToExclude Include="alpine.3.4.3-x64;osx.10.10-x64;osx.10.11-x64" />

    <!-- no targeting pack was ever shipped for net463 -->
    <TargetFrameworksToExclude Include="net463" />
    <TargetFrameworksToExclude Include="net47" />
<<<<<<< HEAD
    
    <!-- exclude netcoreapp2.2 in release branch for 2.1 -->
    <TargetFrameworksToExclude Include="netcoreapp2.2" />
=======
    <TargetFrameworksToExclude Include="netcoreapp2.2" />

    <!-- CI machines doesn't have net472 targeting pack installed yet and we hit: https://github.com/dotnet/corefx/issues/29906 -->
    <TargetFrameworksToExclude Include="net472" />
    <TargetFrameworksToExclude Include="netfx" />
>>>>>>> 92cc2668
  </ItemGroup>

  <PropertyGroup>
    <TestDir>$(BinDir)testPkg/</TestDir>
    <TestProjectName>test.msbuild</TestProjectName>
    <TestProject>$(TestDir)$(TestProjectName)</TestProject>
    <TestToolsDir>$(TestDir)tools/</TestToolsDir>
    <TestProjectDir>$(TestDir)projects/</TestProjectDir>
    <TestPackageDir>$(BinDir)testPackages</TestPackageDir>
    <TestDotNetPath>$(TestToolsDir)/dotnet</TestDotNetPath>
    
    <ProjectTemplate>project.csproj.template</ProjectTemplate>

    <TestRestoreCommand>$(TestDotNetPath)</TestRestoreCommand>
    <TestRestoreCommand>$(TestRestoreCommand) restore</TestRestoreCommand>
    <TestRestoreCommand>$(TestRestoreCommand) @(RestoreSource->'-s %(Identity)', ' ')</TestRestoreCommand>
    <TestRestoreCommand>$(TestRestoreCommand) --packages "$(TestPackageDir)"</TestRestoreCommand>
    <TestRestoreCommand  Condition="'$(TestPackages)' != ''">$(TestRestoreCommand) /p:TestPackages=$(TestPackages)</TestRestoreCommand>

    <TestBuildCommand>$(TestDotNetPath)</TestBuildCommand>
    <TestBuildCommand>$(TestBuildCommand) msbuild</TestBuildCommand>
    <TestBuildCommand>$(TestBuildCommand) /t:Test</TestBuildCommand>
    <TestBuildCommand  Condition="'$(TestPackages)' != ''">$(TestBuildCommand) /p:TestPackages=$(TestPackages)</TestBuildCommand>
  </PropertyGroup>

  <ItemGroup>
    <TestSupportFiles Include="$(DotnetCliPath)\**\*.*" Exclude="$(DotnetCliPath)\sdk\NuGetFallbackFolder\**\*.*">
      <DestinationFolder>$(TestToolsDir)%(RecursiveDir)</DestinationFolder>
    </TestSupportFiles>
    <TestSupportFiles Include="$(SourceDir)shims\netfxreference.props">
      <DestinationFolder>$(TestToolsDir)</DestinationFolder>
    </TestSupportFiles>
    <TestSupportFiles Include="$(ProjectDir)dependencies.props">
      <DestinationFolder>$(TestToolsDir)</DestinationFolder>
    </TestSupportFiles>
    <TestSupportFiles Include="$(ToolsDir)Packaging.common.targets">
      <DestinationFolder>$(TestToolsDir)</DestinationFolder>
    </TestSupportFiles>
    <TestSupportFiles Include="$(ToolsDir)Microsoft.DotNet.Build.Tasks.Packaging.dll">
      <DestinationFolder>$(TestToolsDir)</DestinationFolder>
    </TestSupportFiles>
    <TestSupportFiles Include="$(ToolsDir)Newtonsoft.Json.dll">
      <DestinationFolder>$(TestToolsDir)</DestinationFolder>
    </TestSupportFiles>
    <TestSupportFiles Include="$(ToolsDir)NuGet.*.dll">
      <DestinationFolder>$(TestToolsDir)</DestinationFolder>
    </TestSupportFiles>
    <TestSupportFiles Include="**\*.targets">
      <DestinationFolder>$(TestDir)%(RecursiveDir)</DestinationFolder>
    </TestSupportFiles>
    <TestSupportFiles Include="$(TestProjectName)">
      <DestinationFolder>$(TestDir)</DestinationFolder>
    </TestSupportFiles>
  </ItemGroup>
  
  <ItemGroup>
    <CliEnvironment Include="DOTNET_CLI_TELEMETRY_OPTOUT=1" />
    <CliEnvironment Include="DOTNET_SKIP_FIRST_TIME_EXPERIENCE=1" />
    <CliEnvironment Include="DOTNET_MULTILEVEL_LOOKUP=0" />
  </ItemGroup>

  <Target Name="CreateTestDir"
          Inputs="@(TestSupportFiles)"
          Outputs="@(TestSupportFiles->'%(DestinationFolder)\%(FileName)%(Extension)')">
    <MakeDir Directories="%(TestSupportFiles.DestinationFolder)" />
    <Copy SourceFiles="@(TestSupportFiles)" DestinationFolder="%(TestSupportFiles.DestinationFolder)" />
  </Target>
  
  <Target Name="GetSupportedPackages">
    <GetSupportedPackagesFromPackageReports PackageReports="@(PackageReports)">
      <Output TaskParameter="SupportedPackages" ItemName="SupportedPackage"/>
    </GetSupportedPackagesFromPackageReports>
    
    <ItemGroup>
      <SupportedPackage>
        <ProjectDir>$(TestProjectDir)%(Identity)/%(TargetFrameworkShort)/</ProjectDir>
      </SupportedPackage>
      <SupportedPackage>
        <ProjectFile>%(ProjectDir)project.csproj</ProjectFile>
        <AssetsFile>%(ProjectDir)obj/project.assets.json</AssetsFile>
      </SupportedPackage>
    </ItemGroup>
  </Target>

  <Target Name="UpdateTargetFrameworks" AfterTargets="GetSupportedPackages">
    <ItemGroup>
      <_supportedPackageByTargetFramework Include="@(SupportedPackage->'%(TargetFrameworkShort)')">
        <Original>%(Identity)</Original>
      </_supportedPackageByTargetFramework>

      <_supportedPackageByTargetFrameworkToRemove Include="@(_supportedPackageByTargetFramework)" Exclude="@(TargetFrameworksToInclude)" Condition="'@(TargetFrameworksToInclude)' != ''" />
      <_filteredSupportedPackageByTargetFramework Include="@(_supportedPackageByTargetFramework)" Exclude="@(TargetFrameworksToExclude);@(_supportedPackageByTargetFrameworkToRemove)" />

      <SupportedPackage Remove="@(SupportedPackage)" />
      <SupportedPackage Include="@(_filteredSupportedPackageByTargetFramework->'%(Original)')" />
    </ItemGroup>
  </Target>

  <Target Name="UpdateRuntimeIdentifiers" 
          AfterTargets="GetSupportedPackages"
          Inputs="%(SupportedPackage.Identity);%(SupportedPackage.TargetFrameworkShort)"
          Outputs="unused">
    <ItemGroup>
      <_supportedPackageRuntimes Remove="@(_supportedPackageRuntimes)" />
      <_supportedPackageRuntimes Include="%(SupportedPackage.RuntimeIdentifiers)" />

      <_supportedPackageRuntimesToRemove Include="@(_supportedPackageRuntimes)" Exclude="@(RuntimesToInclude)" Condition="'@(RuntimesToInclude)' != ''" />
      <_filteredSupportedPackageRuntimes Include="@(_supportedPackageRuntimes)" Exclude="@(RuntimesToExclude);@(_supportedPackageRuntimesToRemove)" />

      <SupportedPackage>
        <RuntimeIdentifiers>@(_filteredSupportedPackageRuntimes)</RuntimeIdentifiers>
      </SupportedPackage>
    </ItemGroup>
  </Target>

  <Target Name="GenerateProjects"
          DependsOnTargets="GetSupportedPackages;CreateTestDir"
          Inputs="@(PackageReports);$(ProjectTemplate)"
          Outputs="%(SupportedPackage.ProjectFile)">
    <PropertyGroup>
      <_projectDir>%(SupportedPackage.ProjectDir)/</_projectDir>
      <_projectFile>%(SupportedPackage.ProjectFile)</_projectFile>
      <_packageId>%(SupportedPackage.Identity)</_packageId>
      <_packageVersion>%(SupportedPackage.Version)</_packageVersion>
      <_projectTFM>%(SupportedPackage.TargetFrameworkShort)</_projectTFM>
      <_projectRIDs>%(SupportedPackage.RuntimeIdentifiers)</_projectRIDs>
    </PropertyGroup>

    <MakeDir Directories="$(_projectDir)" />
    <!-- Update project.json template -->
    <WriteLinesToFile
      File="$(_projectFile)"
      Lines="$([System.IO.File]::ReadAllText('$(ProjectTemplate)').Replace('{PackageId}', $(_packageId)).Replace('{PackageVersion}', $(_packageVersion)).Replace('{TFM}', $(_projectTFM)).Replace('{RIDs}', '$(_projectRIDs)'))"
      Overwrite="true" />
    <Message Text="Generated $(_projectFile)" />
  </Target>

  <Target Name="RestoreProjects"
          DependsOnTargets="GenerateProjects">
    <Message Importance="High" Text="*** Restoring ***" />
    <Exec Command="$(TestRestoreCommand) &quot;$(TestProject)&quot;" EnvironmentVariables="@(CliEnvironment)" ContinueOnError="ErrorAndContinue" StandardOutputImportance="High" />
  </Target>
  
  <Target Name="BuildProjects"
          DependsOnTargets="RestoreProjects">
    <Message Importance="High" Text="*** Testing ***" />
    <Exec Command="$(TestBuildCommand) &quot;$(TestProject)&quot; /p:TestPackages=%(SupportedPackage.Identity)" EnvironmentVariables="@(CliEnvironment)"  ContinueOnError="ErrorAndContinue" StandardOutputImportance="High" />
  </Target>

  <Target Name="Build" DependsOnTargets="BuildProjects" />

  <Import Project="$([MSBuild]::GetDirectoryNameOfFileAbove($(MSBuildThisFileDirectory), Directory.Build.targets))\Directory.Build.targets" />
</Project><|MERGE_RESOLUTION|>--- conflicted
+++ resolved
@@ -28,17 +28,11 @@
     <!-- no targeting pack was ever shipped for net463 -->
     <TargetFrameworksToExclude Include="net463" />
     <TargetFrameworksToExclude Include="net47" />
-<<<<<<< HEAD
-    
-    <!-- exclude netcoreapp2.2 in release branch for 2.1 -->
-    <TargetFrameworksToExclude Include="netcoreapp2.2" />
-=======
     <TargetFrameworksToExclude Include="netcoreapp2.2" />
 
     <!-- CI machines doesn't have net472 targeting pack installed yet and we hit: https://github.com/dotnet/corefx/issues/29906 -->
     <TargetFrameworksToExclude Include="net472" />
     <TargetFrameworksToExclude Include="netfx" />
->>>>>>> 92cc2668
   </ItemGroup>
 
   <PropertyGroup>
