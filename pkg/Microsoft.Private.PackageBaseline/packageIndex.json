{
  "Packages": {
    "Accessibility": {
      "InboxOn": {
        "net45": "4.0.0.0"
      }
    },
    "CoreFx.Private.TestUtilities": {
      "InboxOn": {},
      "AssemblyVersionInPackageVersion": {
        "1.0.0.0": "4.5.0",
        "1.0.1.0": "4.6.0"
      }
    },
    "CustomMarshalers": {
      "InboxOn": {
        "net45": "4.0.0.0"
      }
    },
    "ISymWrapper": {
      "InboxOn": {
        "net45": "4.0.0.0"
      }
    },
    "Microsoft.Activities.Build": {
      "InboxOn": {
        "net45": "4.0.0.0"
      }
    },
    "Microsoft.Build": {
      "InboxOn": {
        "net45": "4.0.0.0"
      }
    },
    "Microsoft.Build.Conversion.v4.0": {
      "InboxOn": {
        "net45": "4.0.0.0"
      }
    },
    "Microsoft.Build.Engine": {
      "InboxOn": {
        "net45": "4.0.0.0"
      }
    },
    "Microsoft.Build.Framework": {
      "InboxOn": {
        "net45": "4.0.0.0"
      }
    },
    "Microsoft.Build.Tasks.v4.0": {
      "InboxOn": {
        "net45": "4.0.0.0"
      }
    },
    "Microsoft.Build.Utilities.v4.0": {
      "InboxOn": {
        "net45": "4.0.0.0"
      }
    },
    "Microsoft.CSharp": {
      "StableVersions": [
        "4.0.1",
        "4.0.0",
        "4.3.0",
        "4.4.0",
        "4.5.0"
      ],
      "BaselineVersion": "4.5.0",
      "InboxOn": {
        "netcoreapp2.0": "4.0.3.0",
        "netcoreapp2.1": "4.0.4.0",
        "net45": "4.0.0.0",
        "portable45-net45+win8+wpa81": "4.0.0.0",
        "portable46-net451+win81+wpa81": "4.0.0.0",
        "portable46-win81+wp81+wpa81": "4.0.0.0",
        "portable45-net45+win8+wp8+wpa81": "4.0.0.0",
        "portable46-win81+wp81": "4.0.0.0",
        "portable46-win81+wpa81": "4.0.0.0",
        "portable46-net451+win81": "4.0.0.0",
        "portable45-net45+wp8": "4.0.0.0",
        "portable45-net45+win8": "4.0.0.0",
        "portable45-net45+win8+wp8": "4.0.0.0",
        "portable46-wp81+wpa81": "4.0.0.0",
        "monoandroid10": "Any",
        "monotouch10": "Any",
        "uap10.0.16299": "4.0.0.0",
        "uap10.0.16300": "4.0.4.0",
        "win8": "4.0.0.0",
        "wp8": "4.0.0.0",
        "wpa81": "4.0.0.0",
        "xamarinios10": "Any",
        "xamarinmac20": "Any",
        "xamarintvos10": "Any",
        "xamarinwatchos10": "Any"
      },
      "AssemblyVersionInPackageVersion": {
        "4.0.0.0": "4.0.0",
        "4.0.1.0": "4.0.1",
        "4.0.2.0": "4.3.0",
        "4.0.3.0": "4.4.0",
        "4.0.4.0": "4.6.0"
      }
    },
    "Microsoft.Devices.Sensors": {
      "InboxOn": {
        "wp8": "8.0.0.0"
      }
    },
    "Microsoft.Diagnostics.Tracing.EventSource.Redist": {
      "StableVersions": [
        "2.0.0",
        "2.0.1"
      ],
      "InboxOn": {},
      "AssemblyVersionInPackageVersion": {
        "2.0.0.0": "2.0.0",
        "2.0.1.0": "2.0.1",
        "2.0.2.0": "2.1.0"
      }
    },
    "Microsoft.IO.Redist": {
      "InboxOn": {},
      "AssemblyVersionInPackageVersion": {
        "4.0.0.0": "4.6.0"
      }
    },
    "Microsoft.JScript": {
      "InboxOn": {
        "net45": "10.0.0.0"
      }
    },
    "Microsoft.NETCore.Platforms": {
      "StableVersions": [
        "1.0.0",
        "1.0.1",
        "1.0.2",
        "1.1.0",
        "2.0.0",
        "2.1.0"
      ],
      "BaselineVersion": "2.0.0",
      "InboxOn": {}
    },
    "Microsoft.NETCore.Targets": {
      "StableVersions": [
        "1.0.0",
        "1.0.1",
        "1.0.2",
        "1.1.0",
        "2.0.0",
        "2.1.0"
      ],
      "BaselineVersion": "2.0.0",
      "InboxOn": {}
    },
    "Microsoft.Phone": {
      "InboxOn": {
        "wp8": "8.0.0.0"
      }
    },
    "Microsoft.Phone.Controls": {
      "InboxOn": {
        "wp8": "8.0.0.0"
      }
    },
    "Microsoft.Phone.Controls.Maps": {
      "InboxOn": {
        "wp8": "8.0.0.0"
      }
    },
    "Microsoft.Phone.Interop": {
      "InboxOn": {
        "wp8": "8.0.0.0"
      }
    },
    "Microsoft.Phone.Maps": {
      "InboxOn": {
        "wp8": "8.0.0.0"
      }
    },
    "Microsoft.Phone.Reactive": {
      "InboxOn": {
        "wp8": "8.0.0.0"
      }
    },
    "Microsoft.Private.CoreFx.NETCoreApp": {
      "InboxOn": {}
    },
    "Microsoft.Private.PackageBaseline": {
      "InboxOn": {}
    },
    "Microsoft.VisualBasic": {
      "StableVersions": [
        "10.0.1",
        "10.0.0",
        "10.1.0",
        "10.2.0",
        "10.3.0"
      ],
      "BaselineVersion": "10.3.0",
      "InboxOn": {
        "netcoreapp2.0": "10.0.3.0",
        "netcoreapp2.1": "10.0.4.0",
        "net45": "10.0.0.0",
        "portable45-net45+win8+wpa81": "10.0.0.0",
        "portable46-net451+win81+wpa81": "10.0.0.0",
        "portable46-win81+wpa81": "10.0.0.0",
        "portable46-net451+win81": "10.0.0.0",
        "portable45-net45+win8": "10.0.0.0",
        "uap10.0.16299": "10.0.0.0",
        "win8": "10.0.0.0",
        "wpa81": "10.0.0.0"
      },
      "AssemblyVersionInPackageVersion": {
        "10.0.0.0": "10.0.0",
        "10.0.1.0": "10.0.1",
        "10.0.2.0": "10.1.0",
        "10.0.3.0": "10.2.0",
        "10.0.4.0": "10.4.0"
      }
    },
    "Microsoft.VisualBasic.Compatibility": {
      "InboxOn": {
        "net45": "10.0.0.0"
      }
    },
    "Microsoft.VisualBasic.Compatibility.Data": {
      "InboxOn": {
        "net45": "10.0.0.0"
      }
    },
    "Microsoft.VisualC": {
      "InboxOn": {
        "net45": "10.0.0.0"
      }
    },
    "Microsoft.VisualC.STLCLR": {
      "InboxOn": {
        "net45": "2.0.0.0"
      }
    },
    "Microsoft.Win32.Primitives": {
      "StableVersions": [
        "4.0.0",
        "4.0.1",
        "4.3.0"
      ],
      "BaselineVersion": "4.3.0",
      "InboxOn": {
        "netcoreapp2.0": "4.1.0.0",
        "netcoreapp2.1": "4.1.1.0",
        "net461": "4.0.1.0",
        "netstandard2.0": "4.0.1.0",
        "monoandroid10": "Any",
        "monotouch10": "Any",
        "uap10.0.16299": "4.1.1.0",
        "xamarinios10": "Any",
        "xamarinmac20": "Any",
        "xamarintvos10": "Any",
        "xamarinwatchos10": "Any"
      },
      "AssemblyVersionInPackageVersion": {
        "4.0.0.0": "4.0.0",
        "4.0.1.0": "4.0.1",
        "4.0.2.0": "4.3.0"
      }
    },
    "Microsoft.Win32.Registry": {
      "StableVersions": [
        "4.0.0",
        "4.3.0",
        "4.4.0",
        "4.5.0"
      ],
      "BaselineVersion": "4.5.0",
      "InboxOn": {},
      "AssemblyVersionInPackageVersion": {
        "4.0.0.0": "4.0.0",
        "4.0.1.0": "4.3.0",
        "4.1.0.0": "4.4.0",
        "4.1.1.0": "4.5.0",
        "4.1.2.0": "4.6.0"
      }
    },
    "Microsoft.Win32.Registry.AccessControl": {
      "StableVersions": [
        "4.0.0",
        "4.3.0",
        "4.4.0",
        "4.5.0"
      ],
      "BaselineVersion": "4.5.0",
      "InboxOn": {},
      "AssemblyVersionInPackageVersion": {
        "4.0.0.0": "4.0.0",
        "4.0.1.0": "4.3.0",
        "4.0.2.0": "4.4.0",
        "4.0.3.0": "4.5.0",
        "4.0.4.0": "4.6.0"
      }
    },
    "Microsoft.Win32.SystemEvents": {
      "StableVersions": [
        "4.5.0"
      ],
      "BaselineVersion": "4.5.0",
      "InboxOn": {},
      "AssemblyVersionInPackageVersion": {
        "4.0.0.0": "4.5.0",
        "4.0.1.0": "4.6.0"
      }
    },
    "Microsoft.Windows.Compatibility": {
      "StableVersions": [
        "2.0.0"
      ],
      "InboxOn": {}
    },
    "Microsoft.Windows.Compatibility.Shims": {
      "StableVersions": [
        "2.0.0"
      ],
      "InboxOn": {}
    },
    "Microsoft.XmlSerializer.Generator": {
      "StableVersions": [
        "1.0.0",
        "2.0.0"
      ],
      "InboxOn": {},
      "AssemblyVersionInPackageVersion": {
        "1.0.0.0": "1.0.0",
        "1.0.1.0": "1.1.0",
        "2.0.0.0": "2.0.0"
      }
    },
    "Microsoft.Xna.Framework": {
      "InboxOn": {
        "wp8": "4.0.0.0"
      }
    },
    "Microsoft.Xna.Framework.Avatar": {
      "InboxOn": {
        "wp8": "4.0.0.0"
      }
    },
    "Microsoft.Xna.Framework.Game": {
      "InboxOn": {
        "wp8": "4.0.0.0"
      }
    },
    "Microsoft.Xna.Framework.GamerServices": {
      "InboxOn": {
        "wp8": "4.0.0.0"
      }
    },
    "Microsoft.Xna.Framework.GamerServicesExtensions": {
      "InboxOn": {
        "wp8": "4.0.0.0"
      }
    },
    "Microsoft.Xna.Framework.Graphics": {
      "InboxOn": {
        "wp8": "4.0.0.0"
      }
    },
    "Microsoft.Xna.Framework.Input.Touch": {
      "InboxOn": {
        "wp8": "4.0.0.0"
      }
    },
    "Microsoft.Xna.Framework.Interop": {
      "InboxOn": {
        "wp8": "4.0.0.0"
      }
    },
    "Microsoft.Xna.Framework.MediaLibraryExtensions": {
      "InboxOn": {
        "wp8": "4.0.0.0"
      }
    },
    "mscorlib": {
      "InboxOn": {
        "netcoreapp2.0": "4.0.0.0",
        "net45": "4.0.0.0",
        "portable45-net45+win8+wpa81": "4.0.0.0",
        "portable46-net451+win81+wpa81": "4.0.0.0",
        "portable46-win81+wp81+wpa81": "4.0.0.0",
        "portable45-net45+win8+wp8+wpa81": "4.0.0.0",
        "portable46-win81+wp81": "4.0.0.0",
        "portable46-win81+wpa81": "4.0.0.0",
        "portable46-net451+win81": "4.0.0.0",
        "portable45-net45+wp8": "4.0.0.0",
        "portable45-net45+win8": "4.0.0.0",
        "portable45-net45+win8+wp8": "4.0.0.0",
        "portable46-wp81+wpa81": "4.0.0.0",
        "netstandard2.0": "4.0.0.0",
        "monoandroid10": "Any",
        "monotouch10": "Any",
        "uap10.0.16299": "4.0.0.0",
        "win8": "4.0.0.0",
        "wp8": "2.0.5.0",
        "wpa81": "4.0.0.0",
        "xamarinios10": "Any",
        "xamarinmac20": "Any",
        "xamarintvos10": "Any",
        "xamarinwatchos10": "Any"
      }
    },
    "mscorlib.Extensions": {
      "InboxOn": {
        "wp8": "2.0.5.0"
      }
    },
    "netstandard": {
      "InboxOn": {
        "netcoreapp2.0": "2.0.0.0",
        "net461": "2.0.0.0",
        "netstandard2.0": "2.0.0.0",
        "uap10.0.16299": "2.0.0.0",
        "uap10.0.16300": "2.0.1.0"
      }
    },
    "NETStandard.Library": {
      "StableVersions": [
        "1.6.0",
        "1.6.1"
      ],
      "BaselineVersion": "1.6.1",
      "InboxOn": {}
    },
    "PresentationBuildTasks": {
      "InboxOn": {
        "net45": "4.0.0.0"
      }
    },
    "PresentationCore": {
      "InboxOn": {
        "net45": "4.0.0.0"
      }
    },
    "PresentationFramework": {
      "InboxOn": {
        "net45": "4.0.0.0"
      }
    },
    "PresentationFramework.Aero": {
      "InboxOn": {
        "net45": "4.0.0.0"
      }
    },
    "PresentationFramework.Aero2": {
      "InboxOn": {
        "net45": "4.0.0.0"
      }
    },
    "PresentationFramework.AeroLite": {
      "InboxOn": {
        "net45": "4.0.0.0"
      }
    },
    "PresentationFramework.Classic": {
      "InboxOn": {
        "net45": "4.0.0.0"
      }
    },
    "PresentationFramework.Luna": {
      "InboxOn": {
        "net45": "4.0.0.0"
      }
    },
    "PresentationFramework.Royale": {
      "InboxOn": {
        "net45": "4.0.0.0"
      }
    },
    "ReachFramework": {
      "InboxOn": {
        "net45": "4.0.0.0"
      }
    },
    "runtime.native.System.Data.SqlClient.sni": {
      "StableVersions": [
        "4.0.0",
        "4.3.0",
        "4.4.0",
        "4.5.0"
      ],
      "BaselineVersion": "4.5.0",
      "InboxOn": {}
    },
    "runtime.win7-x64.runtime.native.System.Data.SqlClient.sni": {
      "StableVersions": [
        "4.0.1",
        "4.3.0"
      ],
      "BaselineVersion": "4.3.0",
      "InboxOn": {}
    },
    "runtime.win7-x86.runtime.native.System.Data.SqlClient.sni": {
      "StableVersions": [
        "4.0.1",
        "4.3.0"
      ],
      "BaselineVersion": "4.3.0",
      "InboxOn": {}
    },
    "SMDiagnostics": {
      "InboxOn": {
        "monoandroid10": "Any"
      }
    },
    "sysglobl": {
      "InboxOn": {
        "net45": "4.0.0.0"
      }
    },
    "System": {
      "InboxOn": {
        "netcoreapp2.0": "4.0.0.0",
        "net45": "4.0.0.0",
        "portable45-net45+win8+wpa81": "4.0.0.0",
        "portable46-net451+win81+wpa81": "4.0.0.0",
        "portable46-win81+wp81+wpa81": "4.0.0.0",
        "portable45-net45+win8+wp8+wpa81": "4.0.0.0",
        "portable46-win81+wp81": "4.0.0.0",
        "portable46-win81+wpa81": "4.0.0.0",
        "portable46-net451+win81": "4.0.0.0",
        "portable45-net45+wp8": "4.0.0.0",
        "portable45-net45+win8": "4.0.0.0",
        "portable45-net45+win8+wp8": "4.0.0.0",
        "portable46-wp81+wpa81": "4.0.0.0",
        "netstandard2.0": "4.0.0.0",
        "monoandroid10": "Any",
        "monotouch10": "Any",
        "uap10.0.16299": "4.0.0.0",
        "win8": "4.0.0.0",
        "wp8": "2.0.5.0",
        "wpa81": "4.0.0.0",
        "xamarinios10": "Any",
        "xamarinmac20": "Any",
        "xamarintvos10": "Any",
        "xamarinwatchos10": "Any"
      }
    },
    "System.Activities": {
      "InboxOn": {
        "net45": "4.0.0.0"
      }
    },
    "System.Activities.Core.Presentation": {
      "InboxOn": {
        "net45": "4.0.0.0"
      }
    },
    "System.Activities.DurableInstancing": {
      "InboxOn": {
        "net45": "4.0.0.0"
      }
    },
    "System.Activities.Presentation": {
      "InboxOn": {
        "net45": "4.0.0.0"
      }
    },
    "System.Activities.Statements": {
      "InboxOn": {
        "net45": "4.0.0.0"
      }
    },
    "System.AddIn": {
      "InboxOn": {
        "net45": "4.0.0.0"
      }
    },
    "System.AddIn.Contract": {
      "InboxOn": {
        "net45": "4.0.0.0"
      }
    },
    "System.AppContext": {
      "StableVersions": [
        "4.0.0",
        "4.1.0",
        "4.3.0"
      ],
      "BaselineVersion": "4.3.0",
      "InboxOn": {
        "netcoreapp2.0": "4.2.0.0",
        "netcoreapp2.1": "4.2.1.0",
        "net461": "4.1.0.0",
        "netstandard2.0": "4.1.0.0",
        "monoandroid10": "Any",
        "monotouch10": "Any",
        "uap10.0.16299": "4.2.1.0",
        "xamarinios10": "Any",
        "xamarinmac20": "Any",
        "xamarintvos10": "Any",
        "xamarinwatchos10": "Any"
      },
      "AssemblyVersionInPackageVersion": {
        "4.0.0.0": "4.0.0",
        "4.1.0.0": "4.1.0",
        "4.1.1.0": "4.3.0"
      }
    },
    "System.Buffers": {
      "StableVersions": [
        "4.0.0",
        "4.3.0",
        "4.4.0",
        "4.5.0"
      ],
      "BaselineVersion": "4.5.0",
      "InboxOn": {
        "netcoreapp2.0": "4.0.2.0",
        "netcoreapp2.1": "4.0.3.0",
        "netcoreapp3.0": "4.0.4.0",
        "uap10.0.16299": "4.0.3.0",
        "uap10.0.16300": "4.0.4.0"
      },
      "AssemblyVersionInPackageVersion": {
        "4.0.0.0": "4.0.0",
        "4.0.1.0": "4.3.0",
        "4.0.2.0": "4.4.0",
        "4.0.3.0": "4.5.0",
        "4.0.4.0": "4.6.0"
      }
    },
    "System.CodeDom": {
      "StableVersions": [
        "4.4.0",
        "4.5.0"
      ],
      "BaselineVersion": "4.5.0",
      "InboxOn": {},
      "AssemblyVersionInPackageVersion": {
        "4.0.0.0": "4.4.0",
        "4.0.1.0": "4.5.0",
        "4.0.2.0": "4.6.0"
      }
    },
    "System.Collections": {
      "StableVersions": [
        "4.0.0",
        "4.0.10",
        "4.0.11",
        "4.3.0"
      ],
      "BaselineVersion": "4.3.0",
      "InboxOn": {
        "netcoreapp2.0": "4.1.0.0",
        "netcoreapp2.1": "4.1.1.0",
        "net45": "4.0.0.0",
        "net46": "4.0.10.0",
        "portable45-net45+win8+wpa81": "4.0.0.0",
        "portable46-net451+win81+wpa81": "4.0.0.0",
        "portable46-win81+wp81+wpa81": "4.0.0.0",
        "portable45-net45+win8+wp8+wpa81": "4.0.0.0",
        "portable46-win81+wp81": "4.0.0.0",
        "portable46-win81+wpa81": "4.0.0.0",
        "portable46-net451+win81": "4.0.0.0",
        "portable45-net45+wp8": "4.0.0.0",
        "portable45-net45+win8": "4.0.0.0",
        "portable45-net45+win8+wp8": "4.0.0.0",
        "portable46-wp81+wpa81": "4.0.0.0",
        "netstandard2.0": "4.0.10.0",
        "monoandroid10": "Any",
        "monotouch10": "Any",
        "uap10.0.16299": "4.1.1.0",
        "win8": "4.0.0.0",
        "wp8": "4.0.0.0",
        "wpa81": "4.0.0.0",
        "xamarinios10": "Any",
        "xamarinmac20": "Any",
        "xamarintvos10": "Any",
        "xamarinwatchos10": "Any"
      },
      "AssemblyVersionInPackageVersion": {
        "4.0.0.0": "4.0.0",
        "4.0.10.0": "4.0.10",
        "4.0.11.0": "4.0.11",
        "4.0.12.0": "4.3.0"
      }
    },
    "System.Collections.Concurrent": {
      "StableVersions": [
        "4.0.0",
        "4.0.10",
        "4.0.12",
        "4.3.0"
      ],
      "BaselineVersion": "4.3.0",
      "InboxOn": {
        "netcoreapp2.0": "4.0.14.0",
        "net45": "4.0.0.0",
        "net46": "4.0.10.0",
        "portable45-net45+win8+wpa81": "4.0.0.0",
        "portable46-net451+win81+wpa81": "4.0.0.0",
        "portable46-win81+wpa81": "4.0.0.0",
        "portable46-net451+win81": "4.0.0.0",
        "portable45-net45+win8": "4.0.0.0",
        "netstandard2.0": "4.0.10.0",
        "monoandroid10": "Any",
        "monotouch10": "Any",
        "uap10.0.16299": "4.0.14.0",
        "win8": "4.0.0.0",
        "wpa81": "4.0.0.0",
        "xamarinios10": "Any",
        "xamarinmac20": "Any",
        "xamarintvos10": "Any",
        "xamarinwatchos10": "Any"
      },
      "AssemblyVersionInPackageVersion": {
        "4.0.0.0": "4.0.0",
        "4.0.10.0": "4.0.10",
        "4.0.12.0": "4.0.12",
        "4.0.13.0": "4.3.0"
      }
    },
    "System.Collections.Immutable": {
      "StableVersions": [
        "1.1.37",
        "1.2.0",
        "1.1.36",
        "1.3.0",
        "1.4.0",
        "1.5.0"
      ],
      "BaselineVersion": "1.5.0",
      "InboxOn": {
        "netcoreapp2.0": "1.2.2.0",
        "netcoreapp2.1": "1.2.3.0",
        "netcoreapp3.0": "1.2.4.0",
        "uap10.0.16299": "1.2.3.0",
        "uap10.0.16300": "1.2.4.0"
      },
      "AssemblyVersionInPackageVersion": {
        "1.1.36.0": "1.1.36",
        "1.1.37.0": "1.1.37",
        "1.2.0.0": "1.2.0",
        "1.2.1.0": "1.3.0",
        "1.2.2.0": "1.4.0",
        "1.2.3.0": "1.5.0",
        "1.2.4.0": "1.6.0"
      }
    },
    "System.Collections.NonGeneric": {
      "StableVersions": [
        "4.0.0",
        "4.0.1",
        "4.3.0"
      ],
      "BaselineVersion": "4.3.0",
      "InboxOn": {
        "netcoreapp2.0": "4.1.0.0",
        "netcoreapp2.1": "4.1.1.0",
        "net461": "4.0.1.0",
        "netstandard2.0": "4.0.1.0",
        "monoandroid10": "Any",
        "monotouch10": "Any",
        "uap10.0.16299": "4.1.1.0",
        "xamarinios10": "Any",
        "xamarinmac20": "Any",
        "xamarintvos10": "Any",
        "xamarinwatchos10": "Any"
      },
      "AssemblyVersionInPackageVersion": {
        "4.0.0.0": "4.0.0",
        "4.0.1.0": "4.0.1",
        "4.0.2.0": "4.3.0"
      }
    },
    "System.Collections.Specialized": {
      "StableVersions": [
        "4.0.0",
        "4.0.1",
        "4.3.0"
      ],
      "BaselineVersion": "4.3.0",
      "InboxOn": {
        "netcoreapp2.0": "4.1.0.0",
        "netcoreapp2.1": "4.1.1.0",
        "net461": "4.0.1.0",
        "netstandard2.0": "4.0.1.0",
        "monoandroid10": "Any",
        "monotouch10": "Any",
        "uap10.0.16299": "4.1.1.0",
        "xamarinios10": "Any",
        "xamarinmac20": "Any",
        "xamarintvos10": "Any",
        "xamarinwatchos10": "Any"
      },
      "AssemblyVersionInPackageVersion": {
        "4.0.0.0": "4.0.0",
        "4.0.1.0": "4.0.1",
        "4.0.2.0": "4.3.0"
      }
    },
    "System.ComponentModel": {
      "StableVersions": [
        "4.0.0",
        "4.0.1",
        "4.3.0"
      ],
      "BaselineVersion": "4.3.0",
      "InboxOn": {
        "netcoreapp2.0": "4.0.3.0",
        "net45": "4.0.0.0",
        "portable45-net45+win8+wpa81": "4.0.0.0",
        "portable46-net451+win81+wpa81": "4.0.0.0",
        "portable46-win81+wp81+wpa81": "4.0.0.0",
        "portable45-net45+win8+wp8+wpa81": "4.0.0.0",
        "portable46-win81+wp81": "4.0.0.0",
        "portable46-win81+wpa81": "4.0.0.0",
        "portable46-net451+win81": "4.0.0.0",
        "portable45-net45+wp8": "4.0.0.0",
        "portable45-net45+win8": "4.0.0.0",
        "portable45-net45+win8+wp8": "4.0.0.0",
        "portable46-wp81+wpa81": "4.0.0.0",
        "netstandard2.0": "4.0.0.0",
        "monoandroid10": "Any",
        "monotouch10": "Any",
        "uap10.0.16299": "4.0.3.0",
        "win8": "4.0.0.0",
        "wp8": "4.0.0.0",
        "wpa81": "4.0.0.0",
        "xamarinios10": "Any",
        "xamarinmac20": "Any",
        "xamarintvos10": "Any",
        "xamarinwatchos10": "Any"
      },
      "AssemblyVersionInPackageVersion": {
        "4.0.0.0": "4.0.0",
        "4.0.1.0": "4.0.1",
        "4.0.2.0": "4.3.0"
      }
    },
    "System.ComponentModel.Annotations": {
      "StableVersions": [
        "4.0.0",
        "4.0.10",
        "4.1.0",
        "4.3.0",
        "4.4.0",
        "4.5.0"
      ],
      "BaselineVersion": "4.5.0",
      "InboxOn": {
        "netcoreapp2.0": "4.2.0.0",
        "netcoreapp2.1": "4.2.1.0",
        "netcoreapp3.0": "4.2.2.0",
        "net45": "4.0.0.0",
        "net46": "4.0.10.0",
        "portable46-net451+win81": "4.0.0.0",
        "portable45-net45+win8": "4.0.0.0",
        "monoandroid10": "Any",
        "monotouch10": "Any",
        "uap10.0.16299": "4.2.1.0",
        "uap10.0.16300": "4.2.2.0",
        "win8": "4.0.0.0",
        "xamarinios10": "Any",
        "xamarinmac20": "Any",
        "xamarintvos10": "Any",
        "xamarinwatchos10": "Any"
      },
      "AssemblyVersionInPackageVersion": {
        "4.0.0.0": "4.0.0",
        "4.0.10.0": "4.0.10",
        "4.1.0.0": "4.1.0",
        "4.1.1.0": "4.3.0",
        "4.2.0.0": "4.4.0",
        "4.2.1.0": "4.5.0",
        "4.2.2.0": "4.6.0"
      }
    },
    "System.ComponentModel.Composition": {
      "StableVersions": [
        "4.5.0"
      ],
      "BaselineVersion": "4.5.0",
      "InboxOn": {
        "net45": "4.0.0.0",
        "monoandroid10": "Any",
        "monotouch10": "Any",
        "uap10.0.16299": "4.0.0.0",
        "xamarinios10": "Any",
        "xamarinmac20": "Any",
        "xamarintvos10": "Any",
        "xamarinwatchos10": "Any"
      },
      "AssemblyVersionInPackageVersion": {
        "4.0.0.0": "4.6.0"
      }
    },
    "System.ComponentModel.Composition.Registration": {
      "InboxOn": {
        "net45": "4.0.0.0"
      },
      "AssemblyVersionInPackageVersion": {
        "4.0.0.0": "4.6.0"
      }
    },
    "System.ComponentModel.DataAnnotations": {
      "InboxOn": {
        "netcoreapp2.0": "4.0.0.0",
        "net45": "4.0.0.0",
        "portable46-net451+win81": "4.0.0.0",
        "portable45-net45+win8": "4.0.0.0",
        "monoandroid10": "Any",
        "monotouch10": "Any",
        "uap10.0.16299": "4.0.0.0",
        "win8": "4.0.0.0",
        "xamarinios10": "Any",
        "xamarinmac20": "Any",
        "xamarintvos10": "Any",
        "xamarinwatchos10": "Any"
      }
    },
    "System.ComponentModel.EventBasedAsync": {
      "StableVersions": [
        "4.0.0",
        "4.0.11",
        "4.0.10",
        "4.3.0"
      ],
      "BaselineVersion": "4.3.0",
      "InboxOn": {
        "netcoreapp2.0": "4.1.0.0",
        "netcoreapp2.1": "4.1.1.0",
        "net45": "4.0.0.0",
        "net46": "4.0.10.0",
        "portable45-net45+win8+wpa81": "4.0.0.0",
        "portable46-net451+win81+wpa81": "4.0.0.0",
        "portable46-win81+wp81+wpa81": "4.0.0.0",
        "portable45-net45+win8+wp8+wpa81": "4.0.0.0",
        "portable46-win81+wp81": "4.0.0.0",
        "portable46-win81+wpa81": "4.0.0.0",
        "portable46-net451+win81": "4.0.0.0",
        "portable45-net45+wp8": "4.0.0.0",
        "portable45-net45+win8": "4.0.0.0",
        "portable45-net45+win8+wp8": "4.0.0.0",
        "portable46-wp81+wpa81": "4.0.0.0",
        "netstandard2.0": "4.0.10.0",
        "monoandroid10": "Any",
        "monotouch10": "Any",
        "uap10.0.16299": "4.1.1.0",
        "win8": "4.0.0.0",
        "wp8": "4.0.0.0",
        "wpa81": "4.0.0.0",
        "xamarinios10": "Any",
        "xamarinmac20": "Any",
        "xamarintvos10": "Any",
        "xamarinwatchos10": "Any"
      },
      "AssemblyVersionInPackageVersion": {
        "4.0.0.0": "4.0.0",
        "4.0.10.0": "4.0.10",
        "4.0.11.0": "4.0.11",
        "4.0.12.0": "4.3.0"
      }
    },
    "System.ComponentModel.Primitives": {
      "StableVersions": [
        "4.0.0",
        "4.1.0",
        "4.3.0"
      ],
      "BaselineVersion": "4.3.0",
      "InboxOn": {
        "netcoreapp2.0": "4.2.0.0",
        "netcoreapp2.1": "4.2.1.0",
        "net461": "4.1.0.0",
        "netstandard2.0": "4.1.0.0",
        "monoandroid10": "Any",
        "monotouch10": "Any",
        "uap10.0.16299": "4.2.1.0",
        "xamarinios10": "Any",
        "xamarinmac20": "Any",
        "xamarintvos10": "Any",
        "xamarinwatchos10": "Any"
      },
      "AssemblyVersionInPackageVersion": {
        "4.0.0.0": "4.0.0",
        "4.1.0.0": "4.1.0",
        "4.1.1.0": "4.3.0"
      }
    },
    "System.ComponentModel.TypeConverter": {
      "StableVersions": [
        "4.0.0",
        "4.1.0",
        "4.3.0"
      ],
      "BaselineVersion": "4.3.0",
      "InboxOn": {
        "netcoreapp2.0": "4.2.0.0",
        "netcoreapp2.1": "4.2.1.0",
        "net461": "4.1.0.0",
        "netstandard2.0": "4.1.0.0",
        "monoandroid10": "Any",
        "monotouch10": "Any",
        "uap10.0.16299": "4.2.1.0",
        "xamarinios10": "Any",
        "xamarinmac20": "Any",
        "xamarintvos10": "Any",
        "xamarinwatchos10": "Any"
      },
      "AssemblyVersionInPackageVersion": {
        "4.0.0.0": "4.0.0",
        "4.1.0.0": "4.1.0",
        "4.1.1.0": "4.3.0"
      }
    },
    "System.Composition": {
      "StableVersions": [
        "1.0.31",
        "1.1.0",
        "1.2.0"
      ],
      "BaselineVersion": "1.2.0",
      "InboxOn": {}
    },
    "System.Composition.AttributedModel": {
      "StableVersions": [
        "1.0.31",
        "1.1.0",
        "1.2.0"
      ],
      "BaselineVersion": "1.2.0",
      "InboxOn": {},
      "AssemblyVersionInPackageVersion": {
        "1.0.31.0": "1.0.31",
        "1.0.32.0": "1.1.0",
        "1.0.33.0": "1.2.0",
        "1.0.34.0": "1.3.0"
      }
    },
    "System.Composition.Convention": {
      "StableVersions": [
        "1.0.31",
        "1.1.0",
        "1.2.0"
      ],
      "BaselineVersion": "1.2.0",
      "InboxOn": {},
      "AssemblyVersionInPackageVersion": {
        "1.0.31.0": "1.0.31",
        "1.0.32.0": "1.1.0",
        "1.0.33.0": "1.2.0",
        "1.0.34.0": "1.3.0"
      }
    },
    "System.Composition.Hosting": {
      "StableVersions": [
        "1.0.31",
        "1.1.0",
        "1.2.0"
      ],
      "BaselineVersion": "1.2.0",
      "InboxOn": {},
      "AssemblyVersionInPackageVersion": {
        "1.0.31.0": "1.0.31",
        "1.0.32.0": "1.1.0",
        "1.0.33.0": "1.2.0",
        "1.0.34.0": "1.3.0"
      }
    },
    "System.Composition.Runtime": {
      "StableVersions": [
        "1.0.31",
        "1.1.0",
        "1.2.0"
      ],
      "BaselineVersion": "1.2.0",
      "InboxOn": {},
      "AssemblyVersionInPackageVersion": {
        "1.0.31.0": "1.0.31",
        "1.0.32.0": "1.1.0",
        "1.0.33.0": "1.2.0",
        "1.0.34.0": "1.3.0"
      }
    },
    "System.Composition.TypedParts": {
      "StableVersions": [
        "1.0.31",
        "1.1.0",
        "1.2.0"
      ],
      "BaselineVersion": "1.2.0",
      "InboxOn": {},
      "AssemblyVersionInPackageVersion": {
        "1.0.31.0": "1.0.31",
        "1.0.32.0": "1.1.0",
        "1.0.33.0": "1.2.0",
        "1.0.34.0": "1.3.0"
      }
    },
    "System.Configuration": {
      "InboxOn": {
        "netcoreapp2.0": "4.0.0.0",
        "net45": "4.0.0.0",
        "uap10.0.16299": "4.0.0.0"
      }
    },
    "System.Configuration.ConfigurationManager": {
      "StableVersions": [
        "4.4.0",
        "4.5.0"
      ],
      "BaselineVersion": "4.5.0",
      "InboxOn": {},
      "AssemblyVersionInPackageVersion": {
        "4.0.0.0": "4.4.0",
        "4.0.1.0": "4.5.0",
        "4.0.2.0": "4.6.0"
      }
    },
    "System.Configuration.Install": {
      "InboxOn": {
        "net45": "4.0.0.0"
      }
    },
    "System.Console": {
      "StableVersions": [
        "4.0.0",
        "4.3.0"
      ],
      "BaselineVersion": "4.3.0",
      "InboxOn": {
        "netcoreapp2.0": "4.1.0.0",
        "netcoreapp2.1": "4.1.1.0",
        "net461": "4.0.0.0",
        "netstandard2.0": "4.0.0.0",
        "monoandroid10": "Any",
        "monotouch10": "Any",
        "uap10.0.16299": "4.1.1.0",
        "xamarinios10": "Any",
        "xamarinmac20": "Any",
        "xamarintvos10": "Any",
        "xamarinwatchos10": "Any"
      },
      "AssemblyVersionInPackageVersion": {
        "4.0.0.0": "4.0.0",
        "4.0.1.0": "4.3.0"
      }
    },
    "System.Core": {
      "InboxOn": {
        "netcoreapp2.0": "4.0.0.0",
        "net45": "4.0.0.0",
        "portable45-net45+win8+wpa81": "4.0.0.0",
        "portable46-net451+win81+wpa81": "4.0.0.0",
        "portable46-win81+wp81+wpa81": "4.0.0.0",
        "portable45-net45+win8+wp8+wpa81": "4.0.0.0",
        "portable46-win81+wp81": "4.0.0.0",
        "portable46-win81+wpa81": "4.0.0.0",
        "portable46-net451+win81": "4.0.0.0",
        "portable45-net45+wp8": "4.0.0.0",
        "portable45-net45+win8": "4.0.0.0",
        "portable45-net45+win8+wp8": "4.0.0.0",
        "portable46-wp81+wpa81": "4.0.0.0",
        "netstandard2.0": "4.0.0.0",
        "monoandroid10": "Any",
        "monotouch10": "Any",
        "uap10.0.16299": "4.0.0.0",
        "win8": "4.0.0.0",
        "wp8": "2.0.5.0",
        "wpa81": "4.0.0.0",
        "xamarinios10": "Any",
        "xamarinmac20": "Any",
        "xamarintvos10": "Any",
        "xamarinwatchos10": "Any"
      }
    },
    "System.Data": {
      "InboxOn": {
        "netcoreapp2.0": "4.0.0.0",
        "net45": "4.0.0.0",
        "netstandard2.0": "4.0.0.0",
        "monoandroid10": "Any",
        "monotouch10": "Any",
        "uap10.0.16299": "4.0.0.0",
        "xamarinios10": "Any",
        "xamarinmac20": "Any",
        "xamarintvos10": "Any",
        "xamarinwatchos10": "Any"
      }
    },
    "System.Data.Common": {
      "StableVersions": [
        "4.0.0",
        "4.1.0",
        "4.3.0"
      ],
      "BaselineVersion": "4.3.0",
      "InboxOn": {
        "netcoreapp2.0": "4.2.0.0",
        "netcoreapp2.1": "4.2.1.0",
        "net461": "4.1.0.0",
        "netstandard2.0": "4.1.0.0",
        "monoandroid10": "Any",
        "monotouch10": "Any",
        "uap10.0.16299": "4.2.1.0",
        "xamarinios10": "Any",
        "xamarinmac20": "Any",
        "xamarintvos10": "Any",
        "xamarinwatchos10": "Any"
      },
      "AssemblyVersionInPackageVersion": {
        "4.0.0.0": "4.0.0",
        "4.1.0.0": "4.1.0",
        "4.1.1.0": "4.3.0"
      }
    },
    "System.Data.DataSetExtensions": {
      "StableVersions": [
        "4.5.0"
      ],
      "BaselineVersion": "4.5.0",
      "InboxOn": {
        "net45": "4.0.0.0"
      },
      "AssemblyVersionInPackageVersion": {
        "4.0.0.0": "4.6.0"
      }
    },
    "System.Data.Entity": {
      "InboxOn": {
        "net45": "4.0.0.0"
      }
    },
    "System.Data.Entity.Design": {
      "InboxOn": {
        "net45": "4.0.0.0"
      }
    },
    "System.Data.Linq": {
      "InboxOn": {
        "net45": "4.0.0.0",
        "wp8": "8.0.0.0"
      }
    },
    "System.Data.Odbc": {
      "StableVersions": [
        "4.5.0"
      ],
      "BaselineVersion": "4.5.0",
      "InboxOn": {},
      "AssemblyVersionInPackageVersion": {
        "4.0.0.0": "4.5.0",
        "4.0.1.0": "4.6.0"
      }
    },
    "System.Data.OracleClient": {
      "InboxOn": {
        "net45": "4.0.0.0"
      }
    },
    "System.Data.Services": {
      "InboxOn": {
        "net45": "4.0.0.0"
      }
    },
    "System.Data.Services.Client": {
      "InboxOn": {
        "net45": "4.0.0.0",
        "monoandroid10": "Any",
        "monotouch10": "Any",
        "xamarinios10": "Any",
        "xamarinmac20": "Any",
        "xamarintvos10": "Any",
        "xamarinwatchos10": "Any"
      }
    },
    "System.Data.Services.Design": {
      "InboxOn": {
        "net45": "4.0.0.0"
      }
    },
    "System.Data.SqlClient": {
      "StableVersions": [
        "4.1.0",
        "4.3.0",
        "4.4.0",
        "4.5.1"
      ],
      "BaselineVersion": "4.5.1",
      "InboxOn": {
        "net461": "4.1.0.0",
        "monoandroid10": "Any",
        "monotouch10": "Any",
        "uap10.0.16299": "4.3.0.0",
        "uap10.0.16300": "4.5.0.0",
        "xamarinios10": "Any",
        "xamarinmac20": "Any",
        "xamarintvos10": "Any",
        "xamarinwatchos10": "Any"
      },
      "AssemblyVersionInPackageVersion": {
        "4.0.0.0": "4.1.0",
        "4.1.0.0": "4.1.0",
        "4.1.1.0": "4.3.0",
        "4.2.0.0": "4.4.0",
        "4.4.0.0": "4.5.0",
        "4.5.0.0": "4.6.0"
      }
    },
    "System.Data.SqlXml": {
      "InboxOn": {
        "net45": "4.0.0.0"
      }
    },
    "System.Deployment": {
      "InboxOn": {
        "net45": "4.0.0.0"
      }
    },
    "System.Design": {
      "InboxOn": {
        "net45": "4.0.0.0"
      }
    },
    "System.Device": {
      "InboxOn": {
        "net45": "4.0.0.0",
        "wp8": "2.0.5.0"
      }
    },
    "System.Diagnostics.Contracts": {
      "StableVersions": [
        "4.0.0",
        "4.0.1",
        "4.3.0"
      ],
      "BaselineVersion": "4.3.0",
      "InboxOn": {
        "netcoreapp2.0": "4.0.3.0",
        "net45": "4.0.0.0",
        "portable45-net45+win8+wpa81": "4.0.0.0",
        "portable46-net451+win81+wpa81": "4.0.0.0",
        "portable46-win81+wp81+wpa81": "4.0.0.0",
        "portable45-net45+win8+wp8+wpa81": "4.0.0.0",
        "portable46-win81+wp81": "4.0.0.0",
        "portable46-win81+wpa81": "4.0.0.0",
        "portable46-net451+win81": "4.0.0.0",
        "portable45-net45+wp8": "4.0.0.0",
        "portable45-net45+win8": "4.0.0.0",
        "portable45-net45+win8+wp8": "4.0.0.0",
        "portable46-wp81+wpa81": "4.0.0.0",
        "netstandard2.0": "4.0.0.0",
        "monoandroid10": "Any",
        "monotouch10": "Any",
        "uap10.0.16299": "4.0.3.0",
        "win8": "4.0.0.0",
        "wp8": "4.0.0.0",
        "wpa81": "4.0.0.0",
        "xamarinios10": "Any",
        "xamarinmac20": "Any",
        "xamarintvos10": "Any",
        "xamarinwatchos10": "Any"
      },
      "AssemblyVersionInPackageVersion": {
        "4.0.0.0": "4.0.0",
        "4.0.1.0": "4.0.1",
        "4.0.2.0": "4.3.0"
      }
    },
    "System.Diagnostics.Debug": {
      "StableVersions": [
        "4.0.0",
        "4.0.10",
        "4.0.11",
        "4.3.0"
      ],
      "BaselineVersion": "4.3.0",
      "InboxOn": {
        "netcoreapp2.0": "4.1.0.0",
        "netcoreapp2.1": "4.1.1.0",
        "net45": "4.0.0.0",
        "net46": "4.0.10.0",
        "portable45-net45+win8+wpa81": "4.0.0.0",
        "portable46-net451+win81+wpa81": "4.0.0.0",
        "portable46-win81+wp81+wpa81": "4.0.0.0",
        "portable45-net45+win8+wp8+wpa81": "4.0.0.0",
        "portable46-win81+wp81": "4.0.0.0",
        "portable46-win81+wpa81": "4.0.0.0",
        "portable46-net451+win81": "4.0.0.0",
        "portable45-net45+wp8": "4.0.0.0",
        "portable45-net45+win8": "4.0.0.0",
        "portable45-net45+win8+wp8": "4.0.0.0",
        "portable46-wp81+wpa81": "4.0.0.0",
        "netstandard2.0": "4.0.10.0",
        "monoandroid10": "Any",
        "monotouch10": "Any",
        "uap10.0.16299": "4.1.1.0",
        "win8": "4.0.0.0",
        "wp8": "4.0.0.0",
        "wpa81": "4.0.0.0",
        "xamarinios10": "Any",
        "xamarinmac20": "Any",
        "xamarintvos10": "Any",
        "xamarinwatchos10": "Any"
      },
      "AssemblyVersionInPackageVersion": {
        "4.0.0.0": "4.0.0",
        "4.0.10.0": "4.0.10",
        "4.0.11.0": "4.0.11",
        "4.0.12.0": "4.3.0"
      }
    },
    "System.Diagnostics.DiagnosticSource": {
      "StableVersions": [
        "4.0.0",
        "4.3.0",
        "4.4.1",
        "4.5.0"
      ],
      "BaselineVersion": "4.5.0",
      "InboxOn": {
        "netcoreapp2.0": "4.0.2.1",
        "netcoreapp2.1": "4.0.3.0",
        "netcoreapp3.0": "4.0.4.0"
      },
      "AssemblyVersionInPackageVersion": {
        "4.0.0.0": "4.0.0",
        "4.0.1.0": "4.3.0",
        "4.0.2.0": "4.4.0",
        "4.0.2.1": "4.4.1",
        "4.0.3.0": "4.5.0",
        "4.0.4.0": "4.6.0"
      }
    },
    "System.Diagnostics.EventLog": {
      "StableVersions": [
        "4.5.0"
      ],
      "InboxOn": {},
      "AssemblyVersionInPackageVersion": {
        "4.0.0.0": "4.5.0",
        "4.0.1.0": "4.6.0"
      }
    },
    "System.Diagnostics.FileVersionInfo": {
      "StableVersions": [
        "4.0.0",
        "4.3.0"
      ],
      "BaselineVersion": "4.3.0",
      "InboxOn": {
        "netcoreapp2.0": "4.0.2.0",
        "netcoreapp2.1": "4.0.3.0",
        "net461": "4.0.0.0",
        "netstandard2.0": "4.0.0.0",
        "monoandroid10": "Any",
        "monotouch10": "Any",
        "uap10.0.16299": "4.0.3.0",
        "xamarinios10": "Any",
        "xamarinmac20": "Any",
        "xamarintvos10": "Any",
        "xamarinwatchos10": "Any"
      },
      "AssemblyVersionInPackageVersion": {
        "4.0.0.0": "4.0.0",
        "4.0.1.0": "4.3.0"
      }
    },
    "System.Diagnostics.PerformanceCounter": {
      "StableVersions": [
        "4.5.0"
      ],
      "BaselineVersion": "4.5.0",
      "InboxOn": {
        "monoandroid10": "Any",
        "monotouch10": "Any",
        "xamarinios10": "Any",
        "xamarinmac20": "Any",
        "xamarintvos10": "Any",
        "xamarinwatchos10": "Any"
      },
      "AssemblyVersionInPackageVersion": {
        "4.0.0.0": "4.5.0",
        "4.0.1.0": "4.6.0"
      }
    },
    "System.Diagnostics.Process": {
      "StableVersions": [
        "4.1.0",
        "4.3.0"
      ],
      "BaselineVersion": "4.3.0",
      "InboxOn": {
        "netcoreapp2.0": "4.2.0.0",
        "netcoreapp2.1": "4.2.1.0",
        "net461": "4.1.0.0",
        "netstandard2.0": "4.1.0.0",
        "monoandroid10": "Any",
        "monotouch10": "Any",
        "uap10.0.16299": "4.2.1.0",
        "xamarinios10": "Any",
        "xamarinmac20": "Any",
        "xamarintvos10": "Any",
        "xamarinwatchos10": "Any"
      },
      "AssemblyVersionInPackageVersion": {
        "4.0.0.0": "4.1.0",
        "4.1.0.0": "4.1.0",
        "4.1.1.0": "4.3.0"
      }
    },
    "System.Diagnostics.StackTrace": {
      "StableVersions": [
        "4.0.1",
        "4.0.0",
        "4.0.2",
        "4.3.0"
      ],
      "BaselineVersion": "4.3.0",
      "InboxOn": {
        "netcoreapp2.0": "4.1.0.0",
        "netcoreapp2.1": "4.1.1.0",
        "net461": "4.0.2.0",
        "netstandard2.0": "4.0.2.0",
        "monoandroid10": "Any",
        "monotouch10": "Any",
        "uap10.0.16299": "4.1.1.0",
        "xamarinios10": "Any",
        "xamarinmac20": "Any",
        "xamarintvos10": "Any",
        "xamarinwatchos10": "Any"
      },
      "AssemblyVersionInPackageVersion": {
        "4.0.0.0": "4.0.0",
        "4.0.1.0": "4.0.1",
        "4.0.2.0": "4.0.2",
        "4.0.3.0": "4.3.0"
      }
    },
    "System.Diagnostics.TextWriterTraceListener": {
      "StableVersions": [
        "4.0.0",
        "4.3.0"
      ],
      "BaselineVersion": "4.3.0",
      "InboxOn": {
        "netcoreapp2.0": "4.1.0.0",
        "netcoreapp2.1": "4.1.1.0",
        "net461": "4.0.0.0",
        "netstandard2.0": "4.0.0.0",
        "monoandroid10": "Any",
        "monotouch10": "Any",
        "uap10.0.16299": "4.1.1.0",
        "xamarinios10": "Any",
        "xamarinmac20": "Any",
        "xamarintvos10": "Any",
        "xamarinwatchos10": "Any"
      },
      "AssemblyVersionInPackageVersion": {
        "4.0.0.0": "4.0.0",
        "4.0.1.0": "4.3.0"
      }
    },
    "System.Diagnostics.Tools": {
      "StableVersions": [
        "4.0.0",
        "4.0.1",
        "4.3.0"
      ],
      "BaselineVersion": "4.3.0",
      "InboxOn": {
        "netcoreapp2.0": "4.1.0.0",
        "netcoreapp2.1": "4.1.1.0",
        "net45": "4.0.0.0",
        "portable45-net45+win8+wpa81": "4.0.0.0",
        "portable46-net451+win81+wpa81": "4.0.0.0",
        "portable46-win81+wp81+wpa81": "4.0.0.0",
        "portable45-net45+win8+wp8+wpa81": "4.0.0.0",
        "portable46-win81+wp81": "4.0.0.0",
        "portable46-win81+wpa81": "4.0.0.0",
        "portable46-net451+win81": "4.0.0.0",
        "portable45-net45+wp8": "4.0.0.0",
        "portable45-net45+win8": "4.0.0.0",
        "portable45-net45+win8+wp8": "4.0.0.0",
        "portable46-wp81+wpa81": "4.0.0.0",
        "netstandard2.0": "4.0.0.0",
        "monoandroid10": "Any",
        "monotouch10": "Any",
        "uap10.0.16299": "4.1.1.0",
        "win8": "4.0.0.0",
        "wp8": "4.0.0.0",
        "wpa81": "4.0.0.0",
        "xamarinios10": "Any",
        "xamarinmac20": "Any",
        "xamarintvos10": "Any",
        "xamarinwatchos10": "Any"
      },
      "AssemblyVersionInPackageVersion": {
        "4.0.0.0": "4.0.0",
        "4.0.1.0": "4.0.1",
        "4.0.2.0": "4.3.0"
      }
    },
    "System.Diagnostics.TraceEvent": {
      "InboxOn": {
        "monoandroid10": "Any",
        "monotouch10": "Any",
        "xamarinios10": "Any",
        "xamarinmac20": "Any",
        "xamarintvos10": "Any",
        "xamarinwatchos10": "Any"
      }
    },
    "System.Diagnostics.TraceSource": {
      "StableVersions": [
        "4.0.0",
        "4.3.0"
      ],
      "BaselineVersion": "4.3.0",
      "InboxOn": {
        "netcoreapp2.0": "4.1.0.0",
        "netcoreapp2.1": "4.1.1.0",
        "net461": "4.0.0.0",
        "netstandard2.0": "4.0.0.0",
        "monoandroid10": "Any",
        "monotouch10": "Any",
        "uap10.0.16299": "4.1.1.0",
        "xamarinios10": "Any",
        "xamarinmac20": "Any",
        "xamarintvos10": "Any",
        "xamarinwatchos10": "Any"
      },
      "AssemblyVersionInPackageVersion": {
        "4.0.0.0": "4.0.0",
        "4.0.1.0": "4.3.0"
      }
    },
    "System.Diagnostics.Tracing": {
      "StableVersions": [
        "4.0.0",
        "4.0.10",
        "4.0.20",
        "4.1.0",
        "4.3.0"
      ],
      "BaselineVersion": "4.3.0",
      "InboxOn": {
        "netcoreapp2.0": "4.2.0.0",
        "netcoreapp2.1": "4.2.1.0",
        "net45": "4.0.0.0",
        "net451": "4.0.10.0",
        "net46": "4.0.20.0",
        "net461": "4.1.0.0",
        "portable45-net45+win8+wpa81": "4.0.0.0",
        "portable46-net451+win81+wpa81": "4.0.10.0",
        "portable46-win81+wpa81": "4.0.10.0",
        "portable46-net451+win81": "4.0.10.0",
        "portable45-net45+win8": "4.0.0.0",
        "netstandard2.0": "4.1.0.0",
        "monoandroid10": "Any",
        "monotouch10": "Any",
        "uap10.0.16299": "4.2.1.0",
        "win8": "4.0.0.0",
        "win81": "4.0.10.0",
        "wpa81": "4.0.10.0",
        "xamarinios10": "Any",
        "xamarinmac20": "Any",
        "xamarintvos10": "Any",
        "xamarinwatchos10": "Any"
      },
      "AssemblyVersionInPackageVersion": {
        "4.0.0.0": "4.0.0",
        "4.0.10.0": "4.0.10",
        "4.0.20.0": "4.0.20",
        "4.1.0.0": "4.1.0",
        "4.1.1.0": "4.3.0"
      }
    },
    "System.DirectoryServices": {
      "StableVersions": [
        "4.5.0"
      ],
      "BaselineVersion": "4.5.0",
      "InboxOn": {
        "net45": "4.0.0.0"
      },
      "AssemblyVersionInPackageVersion": {
        "4.0.0.0": "4.6.0"
      }
    },
    "System.DirectoryServices.AccountManagement": {
      "StableVersions": [
        "4.5.0"
      ],
      "BaselineVersion": "4.5.0",
      "InboxOn": {
        "net45": "4.0.0.0"
      },
      "AssemblyVersionInPackageVersion": {
        "4.0.0.0": "4.6.0"
      }
    },
    "System.DirectoryServices.Protocols": {
      "StableVersions": [
        "4.5.0"
      ],
      "BaselineVersion": "4.5.0",
      "InboxOn": {
        "net45": "4.0.0.0"
      },
      "AssemblyVersionInPackageVersion": {
        "4.0.0.0": "4.6.0"
      }
    },
    "System.Drawing": {
      "InboxOn": {
        "netcoreapp2.0": "4.0.0.0",
        "net45": "4.0.0.0",
        "netstandard2.0": "4.0.0.0",
        "uap10.0.16299": "4.0.0.0"
      }
    },
    "System.Drawing.Common": {
      "StableVersions": [
        "4.5.0"
      ],
      "BaselineVersion": "4.5.0",
      "InboxOn": {
        "monoandroid10": "Any",
        "monotouch10": "Any",
        "xamarinios10": "Any",
        "xamarinmac20": "Any",
        "xamarintvos10": "Any",
        "xamarinwatchos10": "Any"
      },
      "AssemblyVersionInPackageVersion": {
        "4.0.0.0": "4.5.0",
        "4.0.1.0": "4.6.0"
      }
    },
    "System.Drawing.Design": {
      "InboxOn": {
        "net45": "4.0.0.0"
      }
    },
    "System.Drawing.Design.Primitives": {
      "InboxOn": {},
      "AssemblyVersionInPackageVersion": {
        "4.0.0.0": "4.6.0"
      }
    },
    "System.Drawing.Primitives": {
      "StableVersions": [
        "4.0.0",
        "4.3.0"
      ],
      "BaselineVersion": "4.3.0",
      "InboxOn": {
        "netcoreapp2.0": "4.1.0.0",
        "netcoreapp2.1": "4.2.0.0",
        "net461": "4.0.0.0",
        "netstandard2.0": "4.0.0.0",
        "monoandroid10": "Any",
        "monotouch10": "Any",
        "uap10.0.16299": "4.2.0.0",
        "xamarinios10": "Any",
        "xamarinmac20": "Any",
        "xamarintvos10": "Any",
        "xamarinwatchos10": "Any"
      },
      "AssemblyVersionInPackageVersion": {
        "4.0.0.0": "4.0.0",
        "4.0.1.0": "4.3.0",
        "4.2.0.0": "4.5.0"
      }
    },
    "System.Dynamic": {
      "InboxOn": {
        "net45": "4.0.0.0"
      }
    },
    "System.Dynamic.Runtime": {
      "StableVersions": [
        "4.0.0",
        "4.0.10",
        "4.0.11",
        "4.3.0"
      ],
      "BaselineVersion": "4.3.0",
      "InboxOn": {
        "netcoreapp2.0": "4.1.0.0",
        "netcoreapp2.1": "4.1.1.0",
        "net45": "4.0.0.0",
        "net46": "4.0.10.0",
        "portable45-net45+win8+wpa81": "4.0.0.0",
        "portable46-net451+win81+wpa81": "4.0.0.0",
        "portable46-win81+wp81+wpa81": "4.0.0.0",
        "portable45-net45+win8+wp8+wpa81": "4.0.0.0",
        "portable46-win81+wp81": "4.0.0.0",
        "portable46-win81+wpa81": "4.0.0.0",
        "portable46-net451+win81": "4.0.0.0",
        "portable45-net45+wp8": "4.0.0.0",
        "portable45-net45+win8": "4.0.0.0",
        "portable45-net45+win8+wp8": "4.0.0.0",
        "portable46-wp81+wpa81": "4.0.0.0",
        "netstandard2.0": "4.0.10.0",
        "monoandroid10": "Any",
        "monotouch10": "Any",
        "uap10.0.16299": "4.1.1.0",
        "win8": "4.0.0.0",
        "wp8": "4.0.0.0",
        "wpa81": "4.0.0.0",
        "xamarinios10": "Any",
        "xamarinmac20": "Any",
        "xamarintvos10": "Any",
        "xamarinwatchos10": "Any"
      },
      "AssemblyVersionInPackageVersion": {
        "4.0.0.0": "4.0.0",
        "4.0.10.0": "4.0.10",
        "4.0.11.0": "4.0.11",
        "4.0.12.0": "4.3.0"
      }
    },
    "System.EnterpriseServices": {
      "InboxOn": {
        "net45": "4.0.0.0",
        "monoandroid10": "Any"
      }
    },
    "System.Globalization": {
      "StableVersions": [
        "4.0.0",
        "4.0.10",
        "4.0.11",
        "4.3.0"
      ],
      "BaselineVersion": "4.3.0",
      "InboxOn": {
        "netcoreapp2.0": "4.1.0.0",
        "netcoreapp2.1": "4.1.1.0",
        "net45": "4.0.0.0",
        "net46": "4.0.10.0",
        "portable45-net45+win8+wpa81": "4.0.0.0",
        "portable46-net451+win81+wpa81": "4.0.0.0",
        "portable46-win81+wp81+wpa81": "4.0.0.0",
        "portable45-net45+win8+wp8+wpa81": "4.0.0.0",
        "portable46-win81+wp81": "4.0.0.0",
        "portable46-win81+wpa81": "4.0.0.0",
        "portable46-net451+win81": "4.0.0.0",
        "portable45-net45+wp8": "4.0.0.0",
        "portable45-net45+win8": "4.0.0.0",
        "portable45-net45+win8+wp8": "4.0.0.0",
        "portable46-wp81+wpa81": "4.0.0.0",
        "netstandard2.0": "4.0.10.0",
        "monoandroid10": "Any",
        "monotouch10": "Any",
        "uap10.0.16299": "4.1.1.0",
        "win8": "4.0.0.0",
        "wp8": "4.0.0.0",
        "wpa81": "4.0.0.0",
        "xamarinios10": "Any",
        "xamarinmac20": "Any",
        "xamarintvos10": "Any",
        "xamarinwatchos10": "Any"
      },
      "AssemblyVersionInPackageVersion": {
        "4.0.0.0": "4.0.0",
        "4.0.10.0": "4.0.10",
        "4.0.11.0": "4.0.11",
        "4.0.12.0": "4.3.0"
      }
    },
    "System.Globalization.Calendars": {
      "StableVersions": [
        "4.0.0",
        "4.0.1",
        "4.3.0"
      ],
      "BaselineVersion": "4.3.0",
      "InboxOn": {
        "netcoreapp2.0": "4.1.0.0",
        "netcoreapp2.1": "4.1.1.0",
        "net461": "4.0.1.0",
        "netstandard2.0": "4.0.1.0",
        "monoandroid10": "Any",
        "monotouch10": "Any",
        "uap10.0.16299": "4.1.1.0",
        "xamarinios10": "Any",
        "xamarinmac20": "Any",
        "xamarintvos10": "Any",
        "xamarinwatchos10": "Any"
      },
      "AssemblyVersionInPackageVersion": {
        "4.0.0.0": "4.0.0",
        "4.0.1.0": "4.0.1",
        "4.0.2.0": "4.3.0"
      }
    },
    "System.Globalization.Extensions": {
      "StableVersions": [
        "4.0.0",
        "4.0.1",
        "4.3.0"
      ],
      "BaselineVersion": "4.3.0",
      "InboxOn": {
        "netcoreapp2.0": "4.1.0.0",
        "netcoreapp2.1": "4.1.1.0",
        "net461": "4.0.1.0",
        "netstandard2.0": "4.0.1.0",
        "monoandroid10": "Any",
        "monotouch10": "Any",
        "uap10.0.16299": "4.1.1.0",
        "xamarinios10": "Any",
        "xamarinmac20": "Any",
        "xamarintvos10": "Any",
        "xamarinwatchos10": "Any"
      },
      "AssemblyVersionInPackageVersion": {
        "4.0.0.0": "4.0.0",
        "4.0.1.0": "4.0.1",
        "4.0.2.0": "4.3.0"
      }
    },
    "System.IdentityModel": {
      "InboxOn": {
        "net45": "4.0.0.0"
      }
    },
    "System.IdentityModel.Selectors": {
      "InboxOn": {
        "net45": "4.0.0.0"
      }
    },
    "System.IdentityModel.Services": {
      "InboxOn": {
        "net45": "4.0.0.0"
      }
    },
    "System.IO": {
      "StableVersions": [
        "4.0.0",
        "4.0.10",
        "4.1.0",
        "4.3.0"
      ],
      "BaselineVersion": "4.3.0",
      "InboxOn": {
        "netcoreapp2.0": "4.2.0.0",
        "netcoreapp2.1": "4.2.1.0",
        "net45": "4.0.0.0",
        "net46": "4.0.10.0",
        "net461": "4.1.0.0",
        "portable45-net45+win8+wpa81": "4.0.0.0",
        "portable46-net451+win81+wpa81": "4.0.0.0",
        "portable46-win81+wp81+wpa81": "4.0.0.0",
        "portable45-net45+win8+wp8+wpa81": "4.0.0.0",
        "portable46-win81+wp81": "4.0.0.0",
        "portable46-win81+wpa81": "4.0.0.0",
        "portable46-net451+win81": "4.0.0.0",
        "portable45-net45+wp8": "4.0.0.0",
        "portable45-net45+win8": "4.0.0.0",
        "portable45-net45+win8+wp8": "4.0.0.0",
        "portable46-wp81+wpa81": "4.0.0.0",
        "netstandard2.0": "4.1.0.0",
        "monoandroid10": "Any",
        "monotouch10": "Any",
        "uap10.0.16299": "4.2.1.0",
        "win8": "4.0.0.0",
        "wp8": "4.0.0.0",
        "wpa81": "4.0.0.0",
        "xamarinios10": "Any",
        "xamarinmac20": "Any",
        "xamarintvos10": "Any",
        "xamarinwatchos10": "Any"
      },
      "AssemblyVersionInPackageVersion": {
        "4.0.0.0": "4.0.0",
        "4.0.10.0": "4.0.10",
        "4.1.0.0": "4.1.0",
        "4.1.1.0": "4.3.0"
      }
    },
    "System.IO.Compression": {
      "StableVersions": [
        "4.0.0",
        "4.1.0",
        "4.1.1",
        "4.3.0"
      ],
      "BaselineVersion": "4.3.0",
      "InboxOn": {
        "netcoreapp2.0": "4.2.0.0",
        "netcoreapp2.1": "4.2.1.0",
        "net45": "4.0.0.0",
        "net461": "4.1.1.0",
        "portable45-net45+win8+wpa81": "4.0.0.0",
        "portable46-net451+win81+wpa81": "4.0.0.0",
        "portable46-win81+wpa81": "4.0.0.0",
        "portable46-net451+win81": "4.0.0.0",
        "portable45-net45+win8": "4.0.0.0",
        "netstandard2.0": "4.1.1.0",
        "monoandroid10": "Any",
        "monotouch10": "Any",
        "uap10.0.16299": "4.2.1.0",
        "win8": "4.0.0.0",
        "wpa81": "4.0.0.0",
        "xamarinios10": "Any",
        "xamarinmac20": "Any",
        "xamarintvos10": "Any",
        "xamarinwatchos10": "Any"
      },
      "AssemblyVersionInPackageVersion": {
        "4.0.0.0": "4.0.0",
        "4.1.0.0": "4.1.0",
        "4.1.1.0": "4.1.1",
        "4.1.2.0": "4.3.0"
      }
    },
    "System.IO.Compression.Brotli": {
      "InboxOn": {
        "netcoreapp2.1": "4.2.1.0"
      },
      "AssemblyVersionInPackageVersion": {
        "4.2.0.0": "4.4.0",
        "4.2.1.0": "4.5.0"
      }
    },
    "System.IO.Compression.FileSystem": {
      "InboxOn": {
        "netcoreapp2.0": "4.0.0.0",
        "net45": "4.0.0.0",
        "netstandard2.0": "4.0.0.0",
        "monoandroid10": "Any",
        "monotouch10": "Any",
        "uap10.0.16299": "4.0.0.0",
        "xamarinios10": "Any",
        "xamarinmac20": "Any",
        "xamarintvos10": "Any",
        "xamarinwatchos10": "Any"
      }
    },
    "System.IO.Compression.ZipFile": {
      "StableVersions": [
        "4.0.1",
        "4.0.0",
        "4.3.0"
      ],
      "BaselineVersion": "4.3.0",
      "InboxOn": {
        "netcoreapp2.0": "4.0.3.0",
        "netcoreapp2.1": "4.0.4.0",
        "net461": "4.0.1.0",
        "netstandard2.0": "4.0.1.0",
        "monoandroid10": "Any",
        "monotouch10": "Any",
        "uap10.0.16299": "4.0.4.0",
        "xamarinios10": "Any",
        "xamarinmac20": "Any",
        "xamarintvos10": "Any",
        "xamarinwatchos10": "Any"
      },
      "AssemblyVersionInPackageVersion": {
        "4.0.0.0": "4.0.0",
        "4.0.1.0": "4.0.1",
        "4.0.2.0": "4.3.0"
      }
    },
    "System.IO.FileSystem": {
      "StableVersions": [
        "4.0.0",
        "4.0.1",
        "4.3.0"
      ],
      "BaselineVersion": "4.3.0",
      "InboxOn": {
        "netcoreapp2.0": "4.1.0.0",
        "netcoreapp2.1": "4.1.1.0",
        "net461": "4.0.1.0",
        "netstandard2.0": "4.0.1.0",
        "monoandroid10": "Any",
        "monotouch10": "Any",
        "uap10.0.16299": "4.1.1.0",
        "xamarinios10": "Any",
        "xamarinmac20": "Any",
        "xamarintvos10": "Any",
        "xamarinwatchos10": "Any"
      },
      "AssemblyVersionInPackageVersion": {
        "4.0.0.0": "4.0.0",
        "4.0.1.0": "4.0.1",
        "4.0.2.0": "4.3.0"
      }
    },
    "System.IO.FileSystem.AccessControl": {
      "StableVersions": [
        "4.0.0",
        "4.3.0",
        "4.4.0",
        "4.5.0"
      ],
      "BaselineVersion": "4.5.0",
      "InboxOn": {},
      "AssemblyVersionInPackageVersion": {
        "4.0.0.0": "4.0.0",
        "4.0.1.0": "4.3.0",
        "4.0.2.0": "4.4.0",
        "4.0.3.0": "4.5.0",
        "4.0.4.0": "4.6.0"
      }
    },
    "System.IO.FileSystem.DriveInfo": {
      "StableVersions": [
        "4.0.0",
        "4.3.0"
      ],
      "BaselineVersion": "4.3.0",
      "InboxOn": {
        "netcoreapp2.0": "4.1.0.0",
        "netcoreapp2.1": "4.1.1.0",
        "net461": "4.0.0.0",
        "netstandard2.0": "4.0.0.0",
        "monoandroid10": "Any",
        "monotouch10": "Any",
        "uap10.0.16299": "4.1.1.0",
        "xamarinios10": "Any",
        "xamarinmac20": "Any",
        "xamarintvos10": "Any",
        "xamarinwatchos10": "Any"
      },
      "AssemblyVersionInPackageVersion": {
        "4.0.0.0": "4.0.0",
        "4.0.1.0": "4.3.0"
      }
    },
    "System.IO.FileSystem.Primitives": {
      "StableVersions": [
        "4.0.0",
        "4.0.1",
        "4.3.0"
      ],
      "BaselineVersion": "4.3.0",
      "InboxOn": {
        "netcoreapp2.0": "4.1.0.0",
        "netcoreapp2.1": "4.1.1.0",
        "net461": "4.0.1.0",
        "netstandard2.0": "4.0.1.0",
        "monoandroid10": "Any",
        "monotouch10": "Any",
        "uap10.0.16299": "4.1.1.0",
        "xamarinios10": "Any",
        "xamarinmac20": "Any",
        "xamarintvos10": "Any",
        "xamarinwatchos10": "Any"
      },
      "AssemblyVersionInPackageVersion": {
        "4.0.0.0": "4.0.0",
        "4.0.1.0": "4.0.1",
        "4.0.2.0": "4.3.0"
      }
    },
    "System.IO.FileSystem.Watcher": {
      "StableVersions": [
        "4.0.0",
        "4.3.0"
      ],
      "BaselineVersion": "4.3.0",
      "InboxOn": {
        "netcoreapp2.0": "4.1.0.0",
        "netcoreapp2.1": "4.1.1.0",
        "net461": "4.0.0.0",
        "netstandard2.0": "4.0.0.0",
        "monoandroid10": "Any",
        "monotouch10": "Any",
        "uap10.0.16299": "4.1.1.0",
        "xamarinios10": "Any",
        "xamarinmac20": "Any",
        "xamarintvos10": "Any",
        "xamarinwatchos10": "Any"
      },
      "AssemblyVersionInPackageVersion": {
        "4.0.0.0": "4.0.0",
        "4.0.1.0": "4.3.0"
      }
    },
    "System.IO.IsolatedStorage": {
      "StableVersions": [
        "4.0.1",
        "4.0.0",
        "4.3.0"
      ],
      "BaselineVersion": "4.3.0",
      "InboxOn": {
        "netcoreapp2.0": "4.1.0.0",
        "netcoreapp2.1": "4.1.1.0",
        "net461": "4.0.1.0",
        "netstandard2.0": "4.0.1.0",
        "monoandroid10": "Any",
        "monotouch10": "Any",
        "uap10.0.16299": "4.1.1.0",
        "xamarinios10": "Any",
        "xamarinmac20": "Any",
        "xamarintvos10": "Any",
        "xamarinwatchos10": "Any"
      },
      "AssemblyVersionInPackageVersion": {
        "4.0.0.0": "4.0.0",
        "4.0.1.0": "4.0.1",
        "4.0.2.0": "4.3.0"
      }
    },
    "System.IO.Log": {
      "InboxOn": {
        "net45": "4.0.0.0"
      }
    },
    "System.IO.MemoryMappedFiles": {
      "StableVersions": [
        "4.0.0",
        "4.3.0"
      ],
      "BaselineVersion": "4.3.0",
      "InboxOn": {
        "netcoreapp2.0": "4.1.0.0",
        "netcoreapp2.1": "4.1.1.0",
        "net461": "4.0.0.0",
        "netstandard2.0": "4.0.0.0",
        "monoandroid10": "Any",
        "monotouch10": "Any",
        "uap10.0.16299": "4.1.1.0",
        "xamarinios10": "Any",
        "xamarinmac20": "Any",
        "xamarintvos10": "Any",
        "xamarinwatchos10": "Any"
      },
      "AssemblyVersionInPackageVersion": {
        "4.0.0.0": "4.0.0",
        "4.0.1.0": "4.3.0"
      }
    },
    "System.IO.Packaging": {
      "StableVersions": [
        "4.0.0",
        "4.3.0",
        "4.4.0",
        "4.5.0"
      ],
      "BaselineVersion": "4.5.0",
      "InboxOn": {},
      "AssemblyVersionInPackageVersion": {
        "4.0.0.0": "4.0.0",
        "4.0.1.0": "4.3.0",
        "4.0.2.0": "4.4.0",
        "4.0.3.0": "4.5.0",
        "4.0.4.0": "4.6.0"
      }
    },
    "System.IO.Pipelines": {
      "StableVersions": [
        "4.5.0"
      ],
      "BaselineVersion": "4.5.0",
      "InboxOn": {},
      "AssemblyVersionInPackageVersion": {
        "4.0.0.0": "4.5.0",
        "4.0.1.0": "4.6.0"
      }
    },
    "System.IO.Pipes": {
      "StableVersions": [
        "4.0.0",
        "4.3.0"
      ],
      "BaselineVersion": "4.3.0",
      "InboxOn": {
        "netcoreapp2.0": "4.1.0.0",
        "netcoreapp2.1": "4.1.1.0",
        "net461": "4.0.0.0",
        "netstandard2.0": "4.0.0.0",
        "uap10.0.16299": "4.1.1.0"
      },
      "AssemblyVersionInPackageVersion": {
        "4.0.0.0": "4.0.0",
        "4.0.1.0": "4.3.0"
      }
    },
    "System.IO.Pipes.AccessControl": {
      "StableVersions": [
        "4.3.0",
        "4.4.0",
        "4.5.0",
        "4.5.1"
      ],
      "BaselineVersion": "4.5.1",
      "InboxOn": {
        "uap10.0.16300": "4.0.4.0"
      },
      "AssemblyVersionInPackageVersion": {
        "4.0.1.0": "4.3.0",
        "4.0.2.0": "4.4.0",
        "4.0.3.0": "4.5.0"
      }
    },
    "System.IO.Ports": {
      "StableVersions": [
        "4.4.0",
        "4.5.0"
      ],
      "BaselineVersion": "4.5.0",
      "InboxOn": {
        "uap10.0.16299": "4.0.1.0",
        "uap10.0.16300": "4.0.2.0"
      },
      "AssemblyVersionInPackageVersion": {
        "4.0.0.0": "4.4.0",
        "4.0.1.0": "4.6.0",
        "4.0.2.0": "4.6.0"
      }
    },
    "System.IO.UnmanagedMemoryStream": {
      "StableVersions": [
        "4.0.0",
        "4.0.1",
        "4.3.0"
      ],
      "BaselineVersion": "4.3.0",
      "InboxOn": {
        "netcoreapp2.0": "4.1.0.0",
        "netcoreapp2.1": "4.1.1.0",
        "net461": "4.0.1.0",
        "netstandard2.0": "4.0.1.0",
        "monoandroid10": "Any",
        "monotouch10": "Any",
        "uap10.0.16299": "4.1.1.0",
        "xamarinios10": "Any",
        "xamarinmac20": "Any",
        "xamarintvos10": "Any",
        "xamarinwatchos10": "Any"
      },
      "AssemblyVersionInPackageVersion": {
        "4.0.0.0": "4.0.0",
        "4.0.1.0": "4.0.1",
        "4.0.2.0": "4.3.0"
      }
    },
    "System.Json": {
      "StableVersions": [
        "4.4.0",
        "4.5.0"
      ],
      "BaselineVersion": "4.5.0",
      "InboxOn": {
        "monoandroid10": "Any",
        "monotouch10": "Any",
        "xamarinios10": "Any",
        "xamarinmac20": "Any",
        "xamarintvos10": "Any",
        "xamarinwatchos10": "Any"
      },
      "AssemblyVersionInPackageVersion": {
        "2.0.5.0": "4.4.0",
        "2.0.6.0": "4.5.0",
        "2.0.7.0": "4.6.0"
      }
    },
    "System.Linq": {
      "StableVersions": [
        "4.0.0",
        "4.1.0",
        "4.3.0"
      ],
      "BaselineVersion": "4.3.0",
      "InboxOn": {
        "netcoreapp2.0": "4.2.0.0",
        "netcoreapp2.1": "4.2.1.0",
        "net45": "4.0.0.0",
        "net461": "4.1.0.0",
        "portable45-net45+win8+wpa81": "4.0.0.0",
        "portable46-net451+win81+wpa81": "4.0.0.0",
        "portable46-win81+wp81+wpa81": "4.0.0.0",
        "portable45-net45+win8+wp8+wpa81": "4.0.0.0",
        "portable46-win81+wp81": "4.0.0.0",
        "portable46-win81+wpa81": "4.0.0.0",
        "portable46-net451+win81": "4.0.0.0",
        "portable45-net45+wp8": "4.0.0.0",
        "portable45-net45+win8": "4.0.0.0",
        "portable45-net45+win8+wp8": "4.0.0.0",
        "portable46-wp81+wpa81": "4.0.0.0",
        "netstandard2.0": "4.1.0.0",
        "monoandroid10": "Any",
        "monotouch10": "Any",
        "uap10.0.16299": "4.2.1.0",
        "win8": "4.0.0.0",
        "wp8": "4.0.0.0",
        "wpa81": "4.0.0.0",
        "xamarinios10": "Any",
        "xamarinmac20": "Any",
        "xamarintvos10": "Any",
        "xamarinwatchos10": "Any"
      },
      "AssemblyVersionInPackageVersion": {
        "4.0.0.0": "4.0.0",
        "4.1.0.0": "4.1.0",
        "4.1.1.0": "4.3.0"
      }
    },
    "System.Linq.Expressions": {
      "StableVersions": [
        "4.0.0",
        "4.0.10",
        "4.1.0",
        "4.3.0"
      ],
      "BaselineVersion": "4.3.0",
      "InboxOn": {
        "netcoreapp2.0": "4.2.0.0",
        "netcoreapp2.1": "4.2.1.0",
        "net45": "4.0.0.0",
        "net46": "4.0.10.0",
        "net461": "4.1.0.0",
        "portable45-net45+win8+wpa81": "4.0.0.0",
        "portable46-net451+win81+wpa81": "4.0.0.0",
        "portable46-win81+wp81+wpa81": "4.0.0.0",
        "portable45-net45+win8+wp8+wpa81": "4.0.0.0",
        "portable46-win81+wp81": "4.0.0.0",
        "portable46-win81+wpa81": "4.0.0.0",
        "portable46-net451+win81": "4.0.0.0",
        "portable45-net45+wp8": "4.0.0.0",
        "portable45-net45+win8": "4.0.0.0",
        "portable45-net45+win8+wp8": "4.0.0.0",
        "portable46-wp81+wpa81": "4.0.0.0",
        "netstandard2.0": "4.1.0.0",
        "monoandroid10": "Any",
        "monotouch10": "Any",
        "uap10.0.16299": "4.2.1.0",
        "win8": "4.0.0.0",
        "wp8": "4.0.0.0",
        "wpa81": "4.0.0.0",
        "xamarinios10": "Any",
        "xamarinmac20": "Any",
        "xamarintvos10": "Any",
        "xamarinwatchos10": "Any"
      },
      "AssemblyVersionInPackageVersion": {
        "4.0.0.0": "4.0.0",
        "4.0.10.0": "4.0.10",
        "4.1.0.0": "4.1.0",
        "4.1.1.0": "4.3.0"
      }
    },
    "System.Linq.Parallel": {
      "StableVersions": [
        "4.0.0",
        "4.0.1",
        "4.3.0"
      ],
      "BaselineVersion": "4.3.0",
      "InboxOn": {
        "netcoreapp2.0": "4.0.3.0",
        "net45": "4.0.0.0",
        "portable45-net45+win8+wpa81": "4.0.0.0",
        "portable46-net451+win81+wpa81": "4.0.0.0",
        "portable46-win81+wpa81": "4.0.0.0",
        "portable46-net451+win81": "4.0.0.0",
        "portable45-net45+win8": "4.0.0.0",
        "netstandard2.0": "4.0.0.0",
        "monoandroid10": "Any",
        "monotouch10": "Any",
        "uap10.0.16299": "4.0.3.0",
        "win8": "4.0.0.0",
        "wpa81": "4.0.0.0",
        "xamarinios10": "Any",
        "xamarinmac20": "Any",
        "xamarintvos10": "Any",
        "xamarinwatchos10": "Any"
      },
      "AssemblyVersionInPackageVersion": {
        "4.0.0.0": "4.0.0",
        "4.0.1.0": "4.0.1",
        "4.0.2.0": "4.3.0"
      }
    },
    "System.Linq.Queryable": {
      "StableVersions": [
        "4.0.0",
        "4.0.1",
        "4.3.0"
      ],
      "BaselineVersion": "4.3.0",
      "InboxOn": {
        "netcoreapp2.0": "4.0.3.0",
        "net45": "4.0.0.0",
        "portable45-net45+win8+wpa81": "4.0.0.0",
        "portable46-net451+win81+wpa81": "4.0.0.0",
        "portable46-win81+wp81+wpa81": "4.0.0.0",
        "portable45-net45+win8+wp8+wpa81": "4.0.0.0",
        "portable46-win81+wp81": "4.0.0.0",
        "portable46-win81+wpa81": "4.0.0.0",
        "portable46-net451+win81": "4.0.0.0",
        "portable45-net45+wp8": "4.0.0.0",
        "portable45-net45+win8": "4.0.0.0",
        "portable45-net45+win8+wp8": "4.0.0.0",
        "portable46-wp81+wpa81": "4.0.0.0",
        "netstandard2.0": "4.0.0.0",
        "monoandroid10": "Any",
        "monotouch10": "Any",
        "uap10.0.16299": "4.0.3.0",
        "win8": "4.0.0.0",
        "wp8": "4.0.0.0",
        "wpa81": "4.0.0.0",
        "xamarinios10": "Any",
        "xamarinmac20": "Any",
        "xamarintvos10": "Any",
        "xamarinwatchos10": "Any"
      },
      "AssemblyVersionInPackageVersion": {
        "4.0.0.0": "4.0.0",
        "4.0.1.0": "4.0.1",
        "4.0.2.0": "4.3.0"
      }
    },
    "System.Management": {
      "StableVersions": [
        "4.5.0"
      ],
      "BaselineVersion": "4.5.0",
      "InboxOn": {
        "net45": "4.0.0.0"
      },
      "AssemblyVersionInPackageVersion": {
        "4.0.0.0": "4.6.0"
      }
    },
    "System.Management.Instrumentation": {
      "InboxOn": {
        "net45": "4.0.0.0"
      }
    },
    "System.Memory": {
      "StableVersions": [
        "4.5.0",
        "4.5.1"
      ],
      "InboxOn": {
        "netcoreapp2.1": "4.1.0.0",
        "monoandroid10": "Any",
        "monotouch10": "Any",
        "uap10.0.16300": "4.1.0.0",
        "xamarinios10": "Any",
        "xamarinmac20": "Any",
        "xamarintvos10": "Any",
        "xamarinwatchos10": "Any"
      },
      "AssemblyVersionInPackageVersion": {
        "4.0.1.0": "4.5.0",
        "4.1.0.0": "4.6.0"
      }
    },
    "System.Messaging": {
      "InboxOn": {
        "net45": "4.0.0.0"
      }
    },
    "System.Net": {
      "InboxOn": {
        "netcoreapp2.0": "4.0.0.0",
        "net45": "4.0.0.0",
        "portable45-net45+win8+wpa81": "4.0.0.0",
        "portable46-net451+win81+wpa81": "4.0.0.0",
        "portable46-win81+wp81+wpa81": "3.9.0.0",
        "portable45-net45+win8+wp8+wpa81": "3.9.0.0",
        "portable46-win81+wp81": "3.9.0.0",
        "portable46-win81+wpa81": "4.0.0.0",
        "portable46-net451+win81": "4.0.0.0",
        "portable45-net45+wp8": "3.9.0.0",
        "portable45-net45+win8": "4.0.0.0",
        "portable45-net45+win8+wp8": "3.9.0.0",
        "portable46-wp81+wpa81": "3.9.0.0",
        "monoandroid10": "Any",
        "monotouch10": "Any",
        "uap10.0.16299": "4.0.0.0",
        "win8": "4.0.0.0",
        "wp8": "3.9.0.0",
        "wpa81": "4.0.0.0",
        "xamarinios10": "Any",
        "xamarinmac20": "Any",
        "xamarintvos10": "Any",
        "xamarinwatchos10": "Any"
      }
    },
    "System.Net.AuthenticationManager": {
      "InboxOn": {
        "monoandroid10": "Any",
        "monotouch10": "Any",
        "xamarinios10": "Any",
        "xamarinmac20": "Any",
        "xamarintvos10": "Any",
        "xamarinwatchos10": "Any"
      }
    },
    "System.Net.Cache": {
      "InboxOn": {
        "monoandroid10": "Any",
        "monotouch10": "Any",
        "xamarinios10": "Any",
        "xamarinmac20": "Any",
        "xamarintvos10": "Any",
        "xamarinwatchos10": "Any"
      }
    },
    "System.Net.Http": {
      "StableVersions": [
        "4.0.0",
        "4.1.0",
        "4.1.1",
        "4.3.0"
      ],
      "BaselineVersion": "4.3.0",
      "InboxOn": {
        "netcoreapp2.0": "4.2.0.0",
        "netcoreapp2.1": "4.2.1.0",
        "net45": "4.0.0.0",
        "net461": "4.1.1.0",
        "portable45-net45+win8+wpa81": "4.0.0.0",
        "portable46-net451+win81+wpa81": "4.0.0.0",
        "portable46-win81+wpa81": "4.0.0.0",
        "portable46-net451+win81": "4.0.0.0",
        "portable45-net45+win8": "4.0.0.0",
        "netstandard2.0": "4.1.1.0",
        "monoandroid10": "Any",
        "monotouch10": "Any",
        "uap10.0.16299": "4.2.1.0",
        "win8": "4.0.0.0",
        "wpa81": "4.0.0.0",
        "xamarinios10": "Any",
        "xamarinmac20": "Any",
        "xamarintvos10": "Any",
        "xamarinwatchos10": "Any"
      },
      "AssemblyVersionInPackageVersion": {
        "4.0.0.0": "4.0.0",
        "4.1.0.0": "4.1.0",
        "4.1.1.0": "4.3.0",
        "4.2.0.0": "4.4.0"
      }
    },
    "System.Net.Http.Rtc": {
      "StableVersions": [
        "4.0.1",
        "4.0.0",
        "4.3.0"
      ],
      "BaselineVersion": "4.3.0",
      "InboxOn": {
        "uap10.0.16299": "4.0.4.0",
        "win8": "4.0.0.0"
      },
      "AssemblyVersionInPackageVersion": {
        "4.0.0.0": "4.0.0",
        "4.0.1.0": "4.0.1",
        "4.0.2.0": "4.3.0",
        "4.0.3.0": "4.4.0"
      }
    },
    "System.Net.Http.WebRequest": {
      "InboxOn": {
        "net45": "4.0.0.0",
        "monoandroid10": "Any"
      }
    },
    "System.Net.Http.WebRequestHandler": {
      "InboxOn": {
        "monoandroid10": "Any",
        "monotouch10": "Any",
        "xamarinios10": "Any",
        "xamarinmac20": "Any",
        "xamarintvos10": "Any",
        "xamarinwatchos10": "Any"
      }
    },
    "System.Net.Http.WinHttpHandler": {
      "StableVersions": [
        "4.0.0",
        "4.0.1",
        "4.3.0",
        "4.4.0",
        "4.5.0"
      ],
      "BaselineVersion": "4.5.0",
      "InboxOn": {},
      "AssemblyVersionInPackageVersion": {
        "4.0.0.0": "4.0.0",
        "4.0.1.0": "4.3.0",
        "4.0.2.0": "4.4.0",
        "4.0.3.0": "4.5.0",
        "4.0.4.0": "4.6.0"
      }
    },
    "System.Net.HttpListener": {
      "InboxOn": {
        "netcoreapp2.0": "4.0.0.0",
        "netcoreapp2.1": "4.0.1.0",
        "monoandroid10": "Any",
        "monotouch10": "Any",
        "uap10.0.16299": "4.0.1.0",
        "xamarinios10": "Any",
        "xamarinmac20": "Any",
        "xamarintvos10": "Any",
        "xamarinwatchos10": "Any"
      }
    },
    "System.Net.Mail": {
      "InboxOn": {
        "netcoreapp2.0": "4.0.0.0",
        "netcoreapp2.1": "4.0.1.0",
        "monoandroid10": "Any",
        "monotouch10": "Any",
        "uap10.0.16299": "4.0.1.0",
        "xamarinios10": "Any",
        "xamarinmac20": "Any",
        "xamarintvos10": "Any",
        "xamarinwatchos10": "Any"
      }
    },
    "System.Net.NameResolution": {
      "StableVersions": [
        "4.0.0",
        "4.3.0"
      ],
      "BaselineVersion": "4.3.0",
      "InboxOn": {
        "netcoreapp2.0": "4.1.0.0",
        "netcoreapp2.1": "4.1.1.0",
        "net461": "4.0.0.0",
        "netstandard2.0": "4.0.0.0",
        "monoandroid10": "Any",
        "monotouch10": "Any",
        "uap10.0.16299": "4.1.1.0",
        "xamarinios10": "Any",
        "xamarinmac20": "Any",
        "xamarintvos10": "Any",
        "xamarinwatchos10": "Any"
      },
      "AssemblyVersionInPackageVersion": {
        "4.0.0.0": "4.0.0",
        "4.0.1.0": "4.3.0"
      }
    },
    "System.Net.NetworkInformation": {
      "StableVersions": [
        "4.0.0",
        "4.1.0",
        "4.3.0"
      ],
      "BaselineVersion": "4.3.0",
      "InboxOn": {
        "netcoreapp2.0": "4.2.0.0",
        "netcoreapp2.1": "4.2.1.0",
        "net45": "4.0.0.0",
        "net46": "4.0.10.0",
        "net461": "4.1.0.0",
        "portable45-net45+win8+wpa81": "4.0.0.0",
        "portable46-net451+win81+wpa81": "4.0.0.0",
        "portable46-win81+wp81+wpa81": "4.0.0.0",
        "portable45-net45+win8+wp8+wpa81": "4.0.0.0",
        "portable46-win81+wp81": "4.0.0.0",
        "portable46-win81+wpa81": "4.0.0.0",
        "portable46-net451+win81": "4.0.0.0",
        "portable45-net45+wp8": "4.0.0.0",
        "portable45-net45+win8": "4.0.0.0",
        "portable45-net45+win8+wp8": "4.0.0.0",
        "portable46-wp81+wpa81": "4.0.0.0",
        "netstandard2.0": "4.1.0.0",
        "monoandroid10": "Any",
        "monotouch10": "Any",
        "uap10.0.16299": "4.2.1.0",
        "win8": "4.0.0.0",
        "wp8": "4.0.0.0",
        "wpa81": "4.0.0.0",
        "xamarinios10": "Any",
        "xamarinmac20": "Any",
        "xamarintvos10": "Any",
        "xamarinwatchos10": "Any"
      },
      "AssemblyVersionInPackageVersion": {
        "4.0.0.0": "4.0.0",
        "4.1.0.0": "4.1.0",
        "4.1.1.0": "4.3.0"
      }
    },
    "System.Net.Ping": {
      "StableVersions": [
        "4.0.0",
        "4.3.0"
      ],
      "BaselineVersion": "4.3.0",
      "InboxOn": {
        "netcoreapp2.0": "4.1.0.0",
        "netcoreapp2.1": "4.1.1.0",
        "net461": "4.0.0.0",
        "netstandard2.0": "4.0.0.0",
        "monoandroid10": "Any",
        "monotouch10": "Any",
        "uap10.0.16299": "4.1.1.0",
        "xamarinios10": "Any",
        "xamarinmac20": "Any",
        "xamarintvos10": "Any",
        "xamarinwatchos10": "Any"
      },
      "AssemblyVersionInPackageVersion": {
        "4.0.0.0": "4.0.0",
        "4.0.1.0": "4.3.0"
      }
    },
    "System.Net.Primitives": {
      "StableVersions": [
        "3.9.0",
        "4.0.0",
        "4.0.10",
        "4.0.11",
        "4.3.0"
      ],
      "BaselineVersion": "4.3.0",
      "InboxOn": {
        "netcoreapp2.0": "4.1.0.0",
        "netcoreapp2.1": "4.1.1.0",
        "net45": "4.0.0.0",
        "net46": "4.0.10.0",
        "portable45-net45+win8+wpa81": "4.0.0.0",
        "portable46-net451+win81+wpa81": "4.0.0.0",
        "portable46-win81+wp81+wpa81": "3.9.0.0",
        "portable45-net45+win8+wp8+wpa81": "3.9.0.0",
        "portable46-win81+wp81": "3.9.0.0",
        "portable46-win81+wpa81": "4.0.0.0",
        "portable46-net451+win81": "4.0.0.0",
        "portable45-net45+wp8": "3.9.0.0",
        "portable45-net45+win8": "4.0.0.0",
        "portable45-net45+win8+wp8": "3.9.0.0",
        "portable46-wp81+wpa81": "3.9.0.0",
        "netstandard2.0": "4.0.10.0",
        "monoandroid10": "Any",
        "monotouch10": "Any",
        "uap10.0.16299": "4.1.1.0",
        "win8": "4.0.0.0",
        "wp8": "3.9.0.0",
        "wpa81": "4.0.0.0",
        "xamarinios10": "Any",
        "xamarinmac20": "Any",
        "xamarintvos10": "Any",
        "xamarinwatchos10": "Any"
      },
      "AssemblyVersionInPackageVersion": {
        "3.9.0.0": "3.9.0",
        "4.0.0.0": "4.0.0",
        "4.0.10.0": "4.0.10",
        "4.0.11.0": "4.0.11",
        "4.0.12.0": "4.3.0"
      }
    },
    "System.Net.Requests": {
      "StableVersions": [
        "3.9.0",
        "4.0.0",
        "4.0.11",
        "4.0.10",
        "4.3.0"
      ],
      "BaselineVersion": "4.3.0",
      "InboxOn": {
        "netcoreapp2.0": "4.1.0.0",
        "netcoreapp2.1": "4.1.1.0",
        "net45": "4.0.0.0",
        "net46": "4.0.10.0",
        "portable45-net45+win8+wpa81": "4.0.0.0",
        "portable46-net451+win81+wpa81": "4.0.0.0",
        "portable46-win81+wp81+wpa81": "3.9.0.0",
        "portable45-net45+win8+wp8+wpa81": "3.9.0.0",
        "portable46-win81+wp81": "3.9.0.0",
        "portable46-win81+wpa81": "4.0.0.0",
        "portable46-net451+win81": "4.0.0.0",
        "portable45-net45+wp8": "3.9.0.0",
        "portable45-net45+win8": "4.0.0.0",
        "portable45-net45+win8+wp8": "3.9.0.0",
        "portable46-wp81+wpa81": "3.9.0.0",
        "netstandard2.0": "4.0.10.0",
        "monoandroid10": "Any",
        "monotouch10": "Any",
        "uap10.0.16299": "4.1.1.0",
        "win8": "4.0.0.0",
        "wp8": "3.9.0.0",
        "wpa81": "4.0.0.0",
        "xamarinios10": "Any",
        "xamarinmac20": "Any",
        "xamarintvos10": "Any",
        "xamarinwatchos10": "Any"
      },
      "AssemblyVersionInPackageVersion": {
        "3.9.0.0": "3.9.0",
        "4.0.0.0": "4.0.0",
        "4.0.10.0": "4.0.10",
        "4.0.11.0": "4.0.11",
        "4.0.12.0": "4.3.0"
      }
    },
    "System.Net.Security": {
      "StableVersions": [
        "4.0.0",
        "4.3.0"
      ],
      "BaselineVersion": "4.3.0",
      "InboxOn": {
        "netcoreapp2.0": "4.1.0.0",
        "netcoreapp2.1": "4.1.1.0",
        "net461": "4.0.0.0",
        "netstandard2.0": "4.0.0.0",
        "monoandroid10": "Any",
        "monotouch10": "Any",
        "uap10.0.16299": "4.1.1.0",
        "xamarinios10": "Any",
        "xamarinmac20": "Any",
        "xamarintvos10": "Any",
        "xamarinwatchos10": "Any"
      },
      "AssemblyVersionInPackageVersion": {
        "4.0.0.0": "4.0.0",
        "4.0.1.0": "4.3.0"
      }
    },
    "System.Net.ServicePoint": {
      "InboxOn": {
        "netcoreapp2.0": "4.0.0.0",
        "netcoreapp2.1": "4.0.1.0",
        "monoandroid10": "Any",
        "monotouch10": "Any",
        "uap10.0.16299": "4.0.1.0",
        "xamarinios10": "Any",
        "xamarinmac20": "Any",
        "xamarintvos10": "Any",
        "xamarinwatchos10": "Any"
      }
    },
    "System.Net.Sockets": {
      "StableVersions": [
        "4.1.0",
        "4.0.0",
        "4.3.0"
      ],
      "BaselineVersion": "4.3.0",
      "InboxOn": {
        "netcoreapp2.0": "4.2.0.0",
        "netcoreapp2.1": "4.2.1.0",
        "net461": "4.1.0.0",
        "netstandard2.0": "4.1.0.0",
        "monoandroid10": "Any",
        "monotouch10": "Any",
        "uap10.0.16299": "4.2.1.0",
        "xamarinios10": "Any",
        "xamarinmac20": "Any",
        "xamarintvos10": "Any",
        "xamarinwatchos10": "Any"
      },
      "AssemblyVersionInPackageVersion": {
        "4.0.0.0": "4.0.0",
        "4.0.1.0": "4.1.0",
        "4.1.0.0": "4.1.0",
        "4.1.1.0": "4.3.0"
      }
    },
    "System.Net.Utilities": {
      "InboxOn": {
        "monoandroid10": "Any",
        "monotouch10": "Any",
        "xamarinios10": "Any",
        "xamarinmac20": "Any",
        "xamarintvos10": "Any",
        "xamarinwatchos10": "Any"
      }
    },
    "System.Net.WebClient": {
      "InboxOn": {
        "netcoreapp2.0": "4.0.0.0",
        "netcoreapp2.1": "4.0.1.0",
        "uap10.0.16299": "4.0.1.0"
      }
    },
    "System.Net.WebHeaderCollection": {
      "StableVersions": [
        "4.0.0",
        "4.0.1",
        "4.3.0"
      ],
      "BaselineVersion": "4.3.0",
      "InboxOn": {
        "netcoreapp2.0": "4.1.0.0",
        "netcoreapp2.1": "4.1.1.0",
        "net46": "4.0.0.0",
        "netstandard2.0": "4.0.0.0",
        "monoandroid10": "Any",
        "monotouch10": "Any",
        "uap10.0.16299": "4.1.1.0",
        "xamarinios10": "Any",
        "xamarinmac20": "Any",
        "xamarintvos10": "Any",
        "xamarinwatchos10": "Any"
      },
      "AssemblyVersionInPackageVersion": {
        "4.0.0.0": "4.0.0",
        "4.0.1.0": "4.0.1",
        "4.0.2.0": "4.3.0"
      }
    },
    "System.Net.WebProxy": {
      "InboxOn": {
        "netcoreapp2.0": "4.0.0.0",
        "netcoreapp2.1": "4.0.1.0",
        "uap10.0.16299": "4.0.1.0"
      }
    },
    "System.Net.WebSockets": {
      "StableVersions": [
        "4.0.0",
        "4.3.0"
      ],
      "BaselineVersion": "4.3.0",
      "InboxOn": {
        "netcoreapp2.0": "4.1.0.0",
        "netcoreapp2.1": "4.1.1.0",
        "net461": "4.0.0.0",
        "netstandard2.0": "4.0.0.0",
        "monoandroid10": "Any",
        "monotouch10": "Any",
        "uap10.0.16299": "4.1.1.0",
        "xamarinios10": "Any",
        "xamarinmac20": "Any",
        "xamarintvos10": "Any",
        "xamarinwatchos10": "Any"
      },
      "AssemblyVersionInPackageVersion": {
        "4.0.0.0": "4.0.0",
        "4.0.1.0": "4.3.0"
      }
    },
    "System.Net.WebSockets.Client": {
      "StableVersions": [
        "4.0.0",
        "4.3.0"
      ],
      "BaselineVersion": "4.3.0",
      "InboxOn": {
        "netcoreapp2.0": "4.1.0.0",
        "netcoreapp2.1": "4.1.1.0",
        "net461": "4.0.0.0",
        "netstandard2.0": "4.0.0.0",
        "monoandroid10": "Any",
        "monotouch10": "Any",
        "uap10.0.16299": "4.1.1.0",
        "xamarinios10": "Any",
        "xamarinmac20": "Any",
        "xamarintvos10": "Any",
        "xamarinwatchos10": "Any"
      },
      "AssemblyVersionInPackageVersion": {
        "4.0.0.0": "4.0.0",
        "4.0.1.0": "4.3.0"
      }
    },
    "System.Net.WebSockets.WebSocketProtocol": {
      "StableVersions": [
        "4.5.1"
      ],
      "BaselineVersion": "4.5.1",
      "InboxOn": {},
      "AssemblyVersionInPackageVersion": {
        "4.0.0.0": "4.5.0",
        "4.0.1.0": "4.6.0"
      }
    },
    "System.Numerics": {
      "InboxOn": {
        "netcoreapp2.0": "4.0.0.0",
        "net45": "4.0.0.0",
        "portable45-net45+win8+wpa81": "4.0.0.0",
        "portable46-net451+win81+wpa81": "4.0.0.0",
        "portable46-win81+wpa81": "4.0.0.0",
        "portable46-net451+win81": "4.0.0.0",
        "portable45-net45+win8": "4.0.0.0",
        "netstandard2.0": "4.0.0.0",
        "monoandroid10": "Any",
        "monotouch10": "Any",
        "uap10.0.16299": "4.0.0.0",
        "win8": "4.0.0.0",
        "wpa81": "4.0.0.0",
        "xamarinios10": "Any",
        "xamarinmac20": "Any",
        "xamarintvos10": "Any",
        "xamarinwatchos10": "Any"
      }
    },
    "System.Numerics.Vectors": {
      "StableVersions": [
        "4.0.0",
        "4.1.0",
        "4.1.1",
        "4.3.0",
        "4.4.0",
        "4.5.0"
      ],
      "BaselineVersion": "4.5.0",
      "InboxOn": {
        "netcoreapp2.0": "4.1.3.0",
        "netcoreapp2.1": "4.1.4.0",
        "netcoreapp3.0": "4.1.5.0",
        "net46": "4.0.0.0",
        "net461": "4.1.2.0",
        "monoandroid10": "Any",
        "monotouch10": "Any",
        "uap10.0.16299": "4.1.4.0",
        "uap10.0.16300": "4.1.5.0",
        "xamarinios10": "Any",
        "xamarinmac20": "Any",
        "xamarintvos10": "Any",
        "xamarinwatchos10": "Any"
      },
      "AssemblyVersionInPackageVersion": {
        "4.0.0.0": "4.0.0",
        "4.1.0.0": "4.1.0",
        "4.1.1.0": "4.1.1",
        "4.1.2.0": "4.3.0",
        "4.1.3.0": "4.4.0",
        "4.1.4.0": "4.5.0",
        "4.1.5.0": "4.6.0"
      }
    },
    "System.Numerics.Vectors.WindowsRuntime": {
      "StableVersions": [
        "4.0.1",
        "4.0.0",
        "4.3.0"
      ],
      "BaselineVersion": "4.3.0",
      "InboxOn": {
        "uap10.0.16299": "4.0.4.0"
      },
      "AssemblyVersionInPackageVersion": {
        "4.0.0.0": "4.0.0",
        "4.0.1.0": "4.0.1",
        "4.0.2.0": "4.3.0",
        "4.0.3.0": "4.4.0"
      }
    },
    "System.ObjectModel": {
      "StableVersions": [
        "4.0.0",
        "4.0.10",
        "4.0.12",
        "4.3.0"
      ],
      "BaselineVersion": "4.3.0",
      "InboxOn": {
        "netcoreapp2.0": "4.1.0.0",
        "netcoreapp2.1": "4.1.1.0",
        "net45": "4.0.0.0",
        "net46": "4.0.10.0",
        "portable45-net45+win8+wpa81": "4.0.0.0",
        "portable46-net451+win81+wpa81": "4.0.0.0",
        "portable46-win81+wp81+wpa81": "4.0.0.0",
        "portable45-net45+win8+wp8+wpa81": "4.0.0.0",
        "portable46-win81+wp81": "4.0.0.0",
        "portable46-win81+wpa81": "4.0.0.0",
        "portable46-net451+win81": "4.0.0.0",
        "portable45-net45+wp8": "4.0.0.0",
        "portable45-net45+win8": "4.0.0.0",
        "portable45-net45+win8+wp8": "4.0.0.0",
        "portable46-wp81+wpa81": "4.0.0.0",
        "netstandard2.0": "4.0.10.0",
        "monoandroid10": "Any",
        "monotouch10": "Any",
        "uap10.0.16299": "4.1.1.0",
        "win8": "4.0.0.0",
        "wp8": "4.0.0.0",
        "wpa81": "4.0.0.0",
        "xamarinios10": "Any",
        "xamarinmac20": "Any",
        "xamarintvos10": "Any",
        "xamarinwatchos10": "Any"
      },
      "AssemblyVersionInPackageVersion": {
        "4.0.0.0": "4.0.0",
        "4.0.10.0": "4.0.10",
        "4.0.12.0": "4.0.12",
        "4.0.13.0": "4.3.0"
      }
    },
    "System.Observable": {
      "InboxOn": {
        "wp8": "2.0.5.0"
      }
    },
    "System.Printing": {
      "InboxOn": {
        "net45": "4.0.0.0"
      }
    },
    "System.Private.DataContractSerialization": {
      "StableVersions": [
        "4.1.1",
        "4.0.0",
        "4.1.0",
        "4.3.0"
      ],
      "BaselineVersion": "4.3.0",
      "InboxOn": {},
      "AssemblyVersionInPackageVersion": {
        "4.1.2.0": "4.3.0"
      }
    },
    "System.Private.Uri": {
      "StableVersions": [
        "4.0.0",
        "4.0.1",
        "4.3.0"
      ],
      "BaselineVersion": "4.3.0",
      "InboxOn": {},
      "AssemblyVersionInPackageVersion": {
        "4.0.0.0": "4.0.0",
        "4.0.3.0": "4.3.0"
      }
    },
    "System.Reflection": {
      "StableVersions": [
        "4.0.0",
        "4.0.10",
        "4.1.0",
        "4.3.0"
      ],
      "BaselineVersion": "4.3.0",
      "InboxOn": {
        "netcoreapp2.0": "4.2.0.0",
        "netcoreapp2.1": "4.2.1.0",
        "net45": "4.0.0.0",
        "net46": "4.0.10.0",
        "net461": "4.1.0.0",
        "portable45-net45+win8+wpa81": "4.0.0.0",
        "portable46-net451+win81+wpa81": "4.0.0.0",
        "portable46-win81+wp81+wpa81": "4.0.0.0",
        "portable45-net45+win8+wp8+wpa81": "4.0.0.0",
        "portable46-win81+wp81": "4.0.0.0",
        "portable46-win81+wpa81": "4.0.0.0",
        "portable46-net451+win81": "4.0.0.0",
        "portable45-net45+wp8": "4.0.0.0",
        "portable45-net45+win8": "4.0.0.0",
        "portable45-net45+win8+wp8": "4.0.0.0",
        "portable46-wp81+wpa81": "4.0.0.0",
        "netstandard2.0": "4.1.0.0",
        "monoandroid10": "Any",
        "monotouch10": "Any",
        "uap10.0.16299": "4.2.1.0",
        "win8": "4.0.0.0",
        "wp8": "4.0.0.0",
        "wpa81": "4.0.0.0",
        "xamarinios10": "Any",
        "xamarinmac20": "Any",
        "xamarintvos10": "Any",
        "xamarinwatchos10": "Any"
      },
      "AssemblyVersionInPackageVersion": {
        "4.0.0.0": "4.0.0",
        "4.0.10.0": "4.0.10",
        "4.1.0.0": "4.1.0",
        "4.1.1.0": "4.3.0"
      }
    },
    "System.Reflection.Context": {
      "StableVersions": [
        "4.0.1",
        "4.0.0",
        "4.3.0"
      ],
      "BaselineVersion": "4.3.0",
      "InboxOn": {
        "net45": "4.0.0.0",
        "portable46-net451+win81": "4.0.0.0",
        "portable45-net45+win8": "4.0.0.0",
        "win8": "4.0.0.0"
      },
      "AssemblyVersionInPackageVersion": {
        "4.0.0.0": "4.0.0",
        "4.0.1.0": "4.0.1",
        "4.0.2.0": "4.3.0",
        "4.0.3.0": "4.6.0"
      }
    },
    "System.Reflection.DispatchProxy": {
      "StableVersions": [
        "4.0.0",
        "4.0.1",
        "4.3.0",
        "4.4.0",
        "4.5.1"
      ],
      "BaselineVersion": "4.5.1",
      "InboxOn": {
        "netcoreapp2.0": "4.0.3.0",
        "netcoreapp2.1": "4.0.4.0",
        "netcoreapp3.0": "4.0.5.0",
        "monoandroid10": "Any",
        "monotouch10": "Any",
        "uap10.0.16299": "4.0.4.0",
        "uap10.0.16300": "4.0.5.0",
        "xamarinios10": "Any",
        "xamarinmac20": "Any",
        "xamarintvos10": "Any",
        "xamarinwatchos10": "Any"
      },
      "AssemblyVersionInPackageVersion": {
        "4.0.0.0": "4.0.0",
        "4.0.1.0": "4.0.1",
        "4.0.2.0": "4.3.0",
        "4.0.3.0": "4.4.0",
        "4.0.4.0": "4.5.0",
        "4.0.5.0": "4.6.0"
      }
    },
    "System.Reflection.Emit": {
      "StableVersions": [
        "4.0.0",
        "4.0.1",
        "4.3.0"
      ],
      "BaselineVersion": "4.3.0",
      "InboxOn": {
        "netcoreapp2.0": "4.1.0.0",
        "netcoreapp2.1": "4.1.1.0",
        "net45": "4.0.0.0",
        "monoandroid10": "Any",
        "xamarinmac20": "Any"
      },
      "AssemblyVersionInPackageVersion": {
        "4.0.0.0": "4.0.0",
        "4.0.1.0": "4.0.1",
        "4.0.2.0": "4.3.0",
        "4.0.3.0": "4.3.0",
        "4.1.1.0": "4.6.0"
      }
    },
    "System.Reflection.Emit.ILGeneration": {
      "StableVersions": [
        "4.0.0",
        "4.0.1",
        "4.3.0"
      ],
      "BaselineVersion": "4.3.0",
      "InboxOn": {
        "netcoreapp2.0": "4.0.3.0",
        "net45": "4.0.0.0",
        "portable45-net45+wp8": "4.0.0.0",
        "monoandroid10": "Any",
        "monotouch10": "Any",
        "wp8": "4.0.0.0",
        "xamarinios10": "Any",
        "xamarinmac20": "Any",
        "xamarintvos10": "Any",
        "xamarinwatchos10": "Any"
      },
      "AssemblyVersionInPackageVersion": {
        "4.0.0.0": "4.0.0",
        "4.0.1.0": "4.0.1",
        "4.0.2.0": "4.3.0",
        "4.0.3.0": "4.6.0"
      }
    },
    "System.Reflection.Emit.Lightweight": {
      "StableVersions": [
        "4.0.0",
        "4.0.1",
        "4.3.0"
      ],
      "BaselineVersion": "4.3.0",
      "InboxOn": {
        "netcoreapp2.0": "4.0.3.0",
        "net45": "4.0.0.0",
        "portable45-net45+wp8": "4.0.0.0",
        "monoandroid10": "Any",
        "monotouch10": "Any",
        "wp8": "4.0.0.0",
        "xamarinios10": "Any",
        "xamarinmac20": "Any",
        "xamarintvos10": "Any",
        "xamarinwatchos10": "Any"
      },
      "AssemblyVersionInPackageVersion": {
        "4.0.0.0": "4.0.0",
        "4.0.1.0": "4.0.1",
        "4.0.2.0": "4.3.0",
        "4.0.3.0": "4.6.0"
      }
    },
    "System.Reflection.Extensions": {
      "StableVersions": [
        "4.0.0",
        "4.0.1",
        "4.3.0"
      ],
      "BaselineVersion": "4.3.0",
      "InboxOn": {
        "netcoreapp2.0": "4.1.0.0",
        "netcoreapp2.1": "4.1.1.0",
        "net45": "4.0.0.0",
        "portable45-net45+win8+wpa81": "4.0.0.0",
        "portable46-net451+win81+wpa81": "4.0.0.0",
        "portable46-win81+wp81+wpa81": "4.0.0.0",
        "portable45-net45+win8+wp8+wpa81": "4.0.0.0",
        "portable46-win81+wp81": "4.0.0.0",
        "portable46-win81+wpa81": "4.0.0.0",
        "portable46-net451+win81": "4.0.0.0",
        "portable45-net45+wp8": "4.0.0.0",
        "portable45-net45+win8": "4.0.0.0",
        "portable45-net45+win8+wp8": "4.0.0.0",
        "portable46-wp81+wpa81": "4.0.0.0",
        "netstandard2.0": "4.0.0.0",
        "monoandroid10": "Any",
        "monotouch10": "Any",
        "uap10.0.16299": "4.1.1.0",
        "win8": "4.0.0.0",
        "wp8": "4.0.0.0",
        "wpa81": "4.0.0.0",
        "xamarinios10": "Any",
        "xamarinmac20": "Any",
        "xamarintvos10": "Any",
        "xamarinwatchos10": "Any"
      },
      "AssemblyVersionInPackageVersion": {
        "4.0.0.0": "4.0.0",
        "4.0.1.0": "4.0.1",
        "4.0.2.0": "4.3.0"
      }
    },
    "System.Reflection.Metadata": {
      "StableVersions": [
        "1.0.22",
        "1.3.0",
        "1.1.0",
        "1.2.0",
        "1.4.1",
        "1.5.0",
        "1.6.0"
      ],
      "BaselineVersion": "1.6.0",
      "InboxOn": {
        "netcoreapp2.0": "1.4.2.0",
        "netcoreapp2.1": "1.4.3.0",
        "netcoreapp3.0": "1.4.4.0",
        "uap10.0.16299": "1.4.3.0",
        "uap10.0.16300": "1.4.4.0"
      },
      "AssemblyVersionInPackageVersion": {
        "1.0.22.0": "1.0.22",
        "1.1.0.0": "1.1.0",
        "1.2.0.0": "1.2.0",
        "1.3.0.0": "1.3.0",
        "1.4.1.0": "1.4.1",
        "1.4.2.0": "1.5.0",
        "1.4.3.0": "1.6.0",
        "1.4.4.0": "1.7.0"
      }
    },
    "System.Reflection.Primitives": {
      "StableVersions": [
        "4.0.0",
        "4.0.1",
        "4.3.0"
      ],
      "BaselineVersion": "4.3.0",
      "InboxOn": {
        "netcoreapp2.0": "4.1.0.0",
        "netcoreapp2.1": "4.1.1.0",
        "net45": "4.0.0.0",
        "portable45-net45+win8+wpa81": "4.0.0.0",
        "portable46-net451+win81+wpa81": "4.0.0.0",
        "portable46-win81+wp81+wpa81": "4.0.0.0",
        "portable45-net45+win8+wp8+wpa81": "4.0.0.0",
        "portable46-win81+wp81": "4.0.0.0",
        "portable46-win81+wpa81": "4.0.0.0",
        "portable46-net451+win81": "4.0.0.0",
        "portable45-net45+wp8": "4.0.0.0",
        "portable45-net45+win8": "4.0.0.0",
        "portable45-net45+win8+wp8": "4.0.0.0",
        "portable46-wp81+wpa81": "4.0.0.0",
        "netstandard2.0": "4.0.0.0",
        "monoandroid10": "Any",
        "monotouch10": "Any",
        "uap10.0.16299": "4.1.1.0",
        "win8": "4.0.0.0",
        "wp8": "4.0.0.0",
        "wpa81": "4.0.0.0",
        "xamarinios10": "Any",
        "xamarinmac20": "Any",
        "xamarintvos10": "Any",
        "xamarinwatchos10": "Any"
      },
      "AssemblyVersionInPackageVersion": {
        "4.0.0.0": "4.0.0",
        "4.0.1.0": "4.0.1",
        "4.0.2.0": "4.3.0"
      }
    },
    "System.Reflection.TypeExtensions": {
      "StableVersions": [
        "4.0.0",
        "4.1.0",
        "4.3.0",
        "4.4.0",
        "4.5.0"
      ],
      "BaselineVersion": "4.5.0",
      "InboxOn": {
        "netcoreapp2.0": "4.1.2.0",
        "netcoreapp2.1": "4.1.3.0",
        "netcoreapp3.0": "4.1.4.0",
        "monoandroid10": "Any",
        "monotouch10": "Any",
        "uap10.0.16299": "4.1.3.0",
        "uap10.0.16300": "4.1.4.0",
        "xamarinios10": "Any",
        "xamarinmac20": "Any",
        "xamarintvos10": "Any",
        "xamarinwatchos10": "Any"
      },
      "AssemblyVersionInPackageVersion": {
        "4.0.0.0": "4.0.0",
        "4.1.0.0": "4.1.0",
        "4.1.1.0": "4.3.0",
        "4.1.2.0": "4.4.0",
        "4.1.3.0": "4.5.0",
        "4.1.4.0": "4.6.0"
      }
    },
    "System.Resources.Reader": {
      "StableVersions": [
        "4.0.0",
        "4.3.0"
      ],
      "BaselineVersion": "4.3.0",
      "InboxOn": {
        "netcoreapp2.0": "4.1.0.0",
        "netcoreapp2.1": "4.1.1.0",
        "net461": "4.0.1.0",
        "netstandard2.0": "4.0.1.0",
        "uap10.0.16299": "4.1.1.0"
      },
      "AssemblyVersionInPackageVersion": {
        "4.0.0.0": "4.0.0",
        "4.0.1.0": "4.3.0"
      }
    },
    "System.Resources.ReaderWriter": {
      "InboxOn": {
        "monoandroid10": "Any",
        "monotouch10": "Any",
        "xamarinios10": "Any",
        "xamarinmac20": "Any",
        "xamarintvos10": "Any",
        "xamarinwatchos10": "Any"
      }
    },
    "System.Resources.ResourceManager": {
      "StableVersions": [
        "4.0.0",
        "4.0.1",
        "4.3.0"
      ],
      "BaselineVersion": "4.3.0",
      "InboxOn": {
        "netcoreapp2.0": "4.1.0.0",
        "netcoreapp2.1": "4.1.1.0",
        "net45": "4.0.0.0",
        "portable45-net45+win8+wpa81": "4.0.0.0",
        "portable46-net451+win81+wpa81": "4.0.0.0",
        "portable46-win81+wp81+wpa81": "4.0.0.0",
        "portable45-net45+win8+wp8+wpa81": "4.0.0.0",
        "portable46-win81+wp81": "4.0.0.0",
        "portable46-win81+wpa81": "4.0.0.0",
        "portable46-net451+win81": "4.0.0.0",
        "portable45-net45+wp8": "4.0.0.0",
        "portable45-net45+win8": "4.0.0.0",
        "portable45-net45+win8+wp8": "4.0.0.0",
        "portable46-wp81+wpa81": "4.0.0.0",
        "netstandard2.0": "4.0.0.0",
        "monoandroid10": "Any",
        "monotouch10": "Any",
        "uap10.0.16299": "4.1.1.0",
        "win8": "4.0.0.0",
        "wp8": "4.0.0.0",
        "wpa81": "4.0.0.0",
        "xamarinios10": "Any",
        "xamarinmac20": "Any",
        "xamarintvos10": "Any",
        "xamarinwatchos10": "Any"
      },
      "AssemblyVersionInPackageVersion": {
        "4.0.0.0": "4.0.0",
        "4.0.1.0": "4.0.1",
        "4.0.2.0": "4.3.0"
      }
    },
    "System.Resources.Writer": {
      "StableVersions": [
        "4.0.0",
        "4.3.0"
      ],
      "BaselineVersion": "4.3.0",
      "InboxOn": {
        "netcoreapp2.0": "4.1.0.0",
        "netcoreapp2.1": "4.1.1.0",
        "net461": "4.0.1.0",
        "netstandard2.0": "4.0.1.0",
        "uap10.0.16299": "4.1.1.0"
      },
      "AssemblyVersionInPackageVersion": {
        "4.0.0.0": "4.0.0",
        "4.0.1.0": "4.3.0"
      }
    },
    "System.Runtime": {
      "StableVersions": [
        "4.0.0",
        "4.0.10",
        "4.0.20",
        "4.1.0",
        "4.3.0"
      ],
      "BaselineVersion": "4.3.0",
      "InboxOn": {
        "netcoreapp2.0": "4.2.0.0",
        "netcoreapp2.1": "4.2.1.0",
        "net45": "4.0.0.0",
        "net451": "4.0.10.0",
        "net46": "4.0.20.0",
        "net461": "4.1.0.0",
        "portable45-net45+win8+wpa81": "4.0.0.0",
        "portable46-net451+win81+wpa81": "4.0.10.0",
        "portable46-win81+wp81+wpa81": "4.0.0.0",
        "portable45-net45+win8+wp8+wpa81": "4.0.0.0",
        "portable46-win81+wp81": "4.0.0.0",
        "portable46-win81+wpa81": "4.0.10.0",
        "portable46-net451+win81": "4.0.10.0",
        "portable45-net45+wp8": "4.0.0.0",
        "portable45-net45+win8": "4.0.0.0",
        "portable45-net45+win8+wp8": "4.0.0.0",
        "portable46-wp81+wpa81": "4.0.0.0",
        "netstandard2.0": "4.1.0.0",
        "monoandroid10": "Any",
        "monotouch10": "Any",
        "uap10.0.16299": "4.2.1.0",
        "win8": "4.0.0.0",
        "win81": "4.0.10.0",
        "wp8": "4.0.0.0",
        "wpa81": "4.0.10.0",
        "xamarinios10": "Any",
        "xamarinmac20": "Any",
        "xamarintvos10": "Any",
        "xamarinwatchos10": "Any"
      },
      "AssemblyVersionInPackageVersion": {
        "4.0.0.0": "4.0.0",
        "4.0.10.0": "4.0.10",
        "4.0.20.0": "4.0.20",
        "4.1.0.0": "4.1.0",
        "4.1.1.0": "4.3.0"
      }
    },
    "System.Runtime.Caching": {
      "StableVersions": [
        "4.5.0"
      ],
      "BaselineVersion": "4.5.0",
      "InboxOn": {
        "net45": "4.0.0.0",
        "monoandroid10": "Any",
        "monotouch10": "Any",
        "xamarinios10": "Any",
        "xamarinmac20": "Any",
        "xamarintvos10": "Any",
        "xamarinwatchos10": "Any"
      },
      "AssemblyVersionInPackageVersion": {
        "4.0.0.0": "4.6.0"
      }
    },
    "System.Runtime.CompilerServices.Unsafe": {
      "StableVersions": [
        "4.4.0",
        "4.5.0",
        "4.5.1"
      ],
      "BaselineVersion": "4.5.1",
      "InboxOn": {
        "uap10.0.16300": "4.0.5.0"
      },
      "AssemblyVersionInPackageVersion": {
        "4.0.3.0": "4.4.0",
        "4.0.4.0": "4.5.0",
        "4.0.5.0": "4.6.0"
      }
    },
    "System.Runtime.CompilerServices.VisualC": {
      "StableVersions": [
        "4.0.0",
        "4.3.0"
      ],
      "BaselineVersion": "4.3.0",
      "InboxOn": {
        "netcoreapp2.0": "4.1.0.0",
        "netcoreapp2.1": "4.1.1.0",
        "net461": "4.0.0.0",
        "netstandard2.0": "4.0.0.0",
        "monoandroid10": "Any",
        "monotouch10": "Any",
        "uap10.0.16299": "4.1.1.0",
        "xamarinios10": "Any",
        "xamarinmac20": "Any",
        "xamarintvos10": "Any",
        "xamarinwatchos10": "Any"
      },
      "AssemblyVersionInPackageVersion": {
        "4.0.0.0": "4.0.0",
        "4.0.1.0": "4.3.0"
      }
    },
    "System.Runtime.DurableInstancing": {
      "InboxOn": {
        "net45": "4.0.0.0"
      }
    },
    "System.Runtime.Extensions": {
      "StableVersions": [
        "4.0.0",
        "4.0.10",
        "4.1.0",
        "4.3.0"
      ],
      "BaselineVersion": "4.3.0",
      "InboxOn": {
        "netcoreapp2.0": "4.2.0.0",
        "netcoreapp2.1": "4.2.1.0",
        "net45": "4.0.0.0",
        "net46": "4.0.10.0",
        "net461": "4.1.0.0",
        "portable45-net45+win8+wpa81": "4.0.0.0",
        "portable46-net451+win81+wpa81": "4.0.0.0",
        "portable46-win81+wp81+wpa81": "4.0.0.0",
        "portable45-net45+win8+wp8+wpa81": "4.0.0.0",
        "portable46-win81+wp81": "4.0.0.0",
        "portable46-win81+wpa81": "4.0.0.0",
        "portable46-net451+win81": "4.0.0.0",
        "portable45-net45+wp8": "4.0.0.0",
        "portable45-net45+win8": "4.0.0.0",
        "portable45-net45+win8+wp8": "4.0.0.0",
        "portable46-wp81+wpa81": "4.0.0.0",
        "netstandard2.0": "4.1.0.0",
        "monoandroid10": "Any",
        "monotouch10": "Any",
        "uap10.0.16299": "4.2.1.0",
        "win8": "4.0.0.0",
        "wp8": "4.0.0.0",
        "wpa81": "4.0.0.0",
        "xamarinios10": "Any",
        "xamarinmac20": "Any",
        "xamarintvos10": "Any",
        "xamarinwatchos10": "Any"
      },
      "AssemblyVersionInPackageVersion": {
        "4.0.0.0": "4.0.0",
        "4.0.10.0": "4.0.10",
        "4.1.0.0": "4.1.0",
        "4.1.1.0": "4.3.0"
      }
    },
    "System.Runtime.Handles": {
      "StableVersions": [
        "4.0.0",
        "4.0.1",
        "4.3.0"
      ],
      "BaselineVersion": "4.3.0",
      "InboxOn": {
        "netcoreapp2.0": "4.1.0.0",
        "netcoreapp2.1": "4.1.1.0",
        "net46": "4.0.0.0",
        "netstandard2.0": "4.0.0.0",
        "monoandroid10": "Any",
        "monotouch10": "Any",
        "uap10.0.16299": "4.1.1.0",
        "xamarinios10": "Any",
        "xamarinmac20": "Any",
        "xamarintvos10": "Any",
        "xamarinwatchos10": "Any"
      },
      "AssemblyVersionInPackageVersion": {
        "4.0.0.0": "4.0.0",
        "4.0.1.0": "4.0.1",
        "4.0.2.0": "4.3.0"
      }
    },
    "System.Runtime.InteropServices": {
      "StableVersions": [
        "4.0.0",
        "4.0.10",
        "4.0.20",
        "4.1.0",
        "4.3.0"
      ],
      "BaselineVersion": "4.3.0",
      "InboxOn": {
        "netcoreapp2.0": "4.2.0.0",
        "netcoreapp2.1": "4.2.1.0",
        "net45": "4.0.0.0",
        "net451": "4.0.10.0",
        "net46": "4.0.20.0",
        "net461": "4.1.0.0",
        "portable45-net45+win8+wpa81": "4.0.0.0",
        "portable46-net451+win81+wpa81": "4.0.10.0",
        "portable46-win81+wpa81": "4.0.10.0",
        "portable46-net451+win81": "4.0.10.0",
        "portable45-net45+win8": "4.0.0.0",
        "netstandard2.0": "4.1.0.0",
        "monoandroid10": "Any",
        "monotouch10": "Any",
        "uap10.0.16299": "4.2.1.0",
        "win8": "4.0.0.0",
        "win81": "4.0.10.0",
        "wpa81": "4.0.10.0",
        "xamarinios10": "Any",
        "xamarinmac20": "Any",
        "xamarintvos10": "Any",
        "xamarinwatchos10": "Any"
      },
      "AssemblyVersionInPackageVersion": {
        "4.0.0.0": "4.0.0",
        "4.0.10.0": "4.0.10",
        "4.0.20.0": "4.0.20",
        "4.1.0.0": "4.1.0",
        "4.1.1.0": "4.3.0"
      }
    },
    "System.Runtime.InteropServices.RuntimeInformation": {
      "StableVersions": [
        "4.0.0",
        "4.3.0"
      ],
      "BaselineVersion": "4.3.0",
      "InboxOn": {
        "netcoreapp2.0": "4.0.2.0",
        "netcoreapp2.1": "4.0.3.0",
        "monoandroid10": "Any",
        "monotouch10": "Any",
        "uap10.0.16299": "4.0.3.0",
        "xamarinios10": "Any",
        "xamarinmac20": "Any",
        "xamarintvos10": "Any",
        "xamarinwatchos10": "Any"
      },
      "AssemblyVersionInPackageVersion": {
        "4.0.0.0": "4.0.0",
        "4.0.1.0": "4.3.0",
        "4.0.2.0": "4.4.0"
      }
    },
    "System.Runtime.InteropServices.WindowsRuntime": {
      "StableVersions": [
        "4.0.0",
        "4.0.1",
        "4.3.0"
      ],
      "BaselineVersion": "4.3.0",
      "InboxOn": {
        "netcoreapp2.0": "4.0.3.0",
        "net45": "4.0.0.0",
        "portable45-net45+win8+wpa81": "4.0.0.0",
        "portable46-net451+win81+wpa81": "4.0.0.0",
        "portable46-win81+wp81+wpa81": "4.0.0.0",
        "portable45-net45+win8+wp8+wpa81": "4.0.0.0",
        "portable46-win81+wp81": "4.0.0.0",
        "portable46-win81+wpa81": "4.0.0.0",
        "portable46-net451+win81": "4.0.0.0",
        "portable45-net45+wp8": "4.0.0.0",
        "portable45-net45+win8": "4.0.0.0",
        "portable45-net45+win8+wp8": "4.0.0.0",
        "portable46-wp81+wpa81": "4.0.0.0",
        "monoandroid10": "Any",
        "monotouch10": "Any",
        "uap10.0.16299": "4.0.3.0",
        "win8": "4.0.0.0",
        "wp8": "4.0.0.0",
        "wpa81": "4.0.0.0",
        "xamarinios10": "Any",
        "xamarinmac20": "Any",
        "xamarintvos10": "Any",
        "xamarinwatchos10": "Any"
      },
      "AssemblyVersionInPackageVersion": {
        "4.0.0.0": "4.0.0",
        "4.0.1.0": "4.0.1",
        "4.0.2.0": "4.3.0"
      }
    },
    "System.Runtime.Intrinsics": {
      "InboxOn": {
        "netcoreapp3.0": "4.0.0.0"
      }
    },
    "System.Runtime.Loader": {
      "StableVersions": [
        "4.0.0",
        "4.3.0"
      ],
      "BaselineVersion": "4.3.0",
      "InboxOn": {
        "netcoreapp2.0": "4.0.2.0",
        "netcoreapp2.1": "4.0.3.0",
        "netcoreapp3.0": "4.1.0.0"
      },
      "AssemblyVersionInPackageVersion": {
        "4.0.0.0": "4.0.0",
        "4.0.1.0": "4.3.0",
        "4.1.0.0": "4.6.0"
      }
    },
    "System.Runtime.Numerics": {
      "StableVersions": [
        "4.0.0",
        "4.0.1",
        "4.3.0"
      ],
      "BaselineVersion": "4.3.0",
      "InboxOn": {
        "netcoreapp2.0": "4.1.0.0",
        "netcoreapp2.1": "4.1.1.0",
        "net45": "4.0.0.0",
        "portable45-net45+win8+wpa81": "4.0.0.0",
        "portable46-net451+win81+wpa81": "4.0.0.0",
        "portable46-win81+wpa81": "4.0.0.0",
        "portable46-net451+win81": "4.0.0.0",
        "portable45-net45+win8": "4.0.0.0",
        "netstandard2.0": "4.0.0.0",
        "monoandroid10": "Any",
        "monotouch10": "Any",
        "uap10.0.16299": "4.1.1.0",
        "win8": "4.0.0.0",
        "wpa81": "4.0.0.0",
        "xamarinios10": "Any",
        "xamarinmac20": "Any",
        "xamarintvos10": "Any",
        "xamarinwatchos10": "Any"
      },
      "AssemblyVersionInPackageVersion": {
        "4.0.0.0": "4.0.0",
        "4.0.1.0": "4.0.1",
        "4.0.2.0": "4.3.0"
      }
    },
    "System.Runtime.Remoting": {
      "InboxOn": {
        "net45": "4.0.0.0"
      }
    },
    "System.Runtime.Serialization": {
      "InboxOn": {
        "netcoreapp2.0": "4.0.0.0",
        "net45": "4.0.0.0",
        "portable45-net45+win8+wpa81": "4.0.0.0",
        "portable46-net451+win81+wpa81": "4.0.0.0",
        "portable46-win81+wp81+wpa81": "4.0.0.0",
        "portable45-net45+win8+wp8+wpa81": "4.0.0.0",
        "portable46-win81+wp81": "4.0.0.0",
        "portable46-win81+wpa81": "4.0.0.0",
        "portable46-net451+win81": "4.0.0.0",
        "portable45-net45+wp8": "4.0.0.0",
        "portable45-net45+win8": "4.0.0.0",
        "portable45-net45+win8+wp8": "4.0.0.0",
        "portable46-wp81+wpa81": "4.0.0.0",
        "netstandard2.0": "4.0.0.0",
        "monoandroid10": "Any",
        "monotouch10": "Any",
        "uap10.0.16299": "4.0.0.0",
        "win8": "4.0.0.0",
        "wp8": "2.0.5.0",
        "wpa81": "4.0.0.0",
        "xamarinios10": "Any",
        "xamarinmac20": "Any",
        "xamarintvos10": "Any",
        "xamarinwatchos10": "Any"
      }
    },
    "System.Runtime.Serialization.Formatters": {
      "StableVersions": [
        "4.3.0"
      ],
      "BaselineVersion": "4.3.0",
      "InboxOn": {
        "netcoreapp2.0": "4.0.2.0",
        "netcoreapp2.1": "4.0.3.0",
        "net461": "4.0.1.0",
        "netstandard2.0": "4.0.1.0",
        "monoandroid10": "Any",
        "monotouch10": "Any",
        "uap10.0.16299": "4.0.3.0",
        "xamarinios10": "Any",
        "xamarinmac20": "Any",
        "xamarintvos10": "Any",
        "xamarinwatchos10": "Any"
      },
      "AssemblyVersionInPackageVersion": {
        "4.0.1.0": "4.3.0"
      }
    },
    "System.Runtime.Serialization.Formatters.Soap": {
      "InboxOn": {
        "net45": "4.0.0.0"
      }
    },
    "System.Runtime.Serialization.Json": {
      "StableVersions": [
        "4.0.2",
        "4.0.0",
        "4.0.1",
        "4.3.0"
      ],
      "BaselineVersion": "4.3.0",
      "InboxOn": {
        "netcoreapp2.0": "4.0.4.0",
        "net45": "4.0.0.0",
        "portable45-net45+win8+wpa81": "4.0.0.0",
        "portable46-net451+win81+wpa81": "4.0.0.0",
        "portable46-win81+wp81+wpa81": "4.0.0.0",
        "portable45-net45+win8+wp8+wpa81": "4.0.0.0",
        "portable46-win81+wp81": "4.0.0.0",
        "portable46-win81+wpa81": "4.0.0.0",
        "portable46-net451+win81": "4.0.0.0",
        "portable45-net45+wp8": "4.0.0.0",
        "portable45-net45+win8": "4.0.0.0",
        "portable45-net45+win8+wp8": "4.0.0.0",
        "portable46-wp81+wpa81": "4.0.0.0",
        "netstandard2.0": "4.0.0.0",
        "monoandroid10": "Any",
        "monotouch10": "Any",
        "uap10.0.16299": "4.0.4.0",
        "win8": "4.0.0.0",
        "wp8": "4.0.0.0",
        "wpa81": "4.0.0.0",
        "xamarinios10": "Any",
        "xamarinmac20": "Any",
        "xamarintvos10": "Any",
        "xamarinwatchos10": "Any"
      },
      "AssemblyVersionInPackageVersion": {
        "4.0.0.0": "4.0.0",
        "4.0.1.0": "4.0.1",
        "4.0.2.0": "4.0.2",
        "4.0.3.0": "4.3.0"
      }
    },
    "System.Runtime.Serialization.Primitives": {
      "StableVersions": [
        "4.0.0",
        "4.1.1",
        "4.0.10",
        "4.1.0",
        "4.3.0"
      ],
      "BaselineVersion": "4.3.0",
      "InboxOn": {
        "netcoreapp2.0": "4.2.0.0",
        "netcoreapp2.1": "4.2.1.0",
        "net45": "4.0.0.0",
        "net46": "4.0.10.0",
        "net461": "4.1.1.0",
        "portable45-net45+win8+wpa81": "4.0.0.0",
        "portable46-net451+win81+wpa81": "4.0.0.0",
        "portable46-win81+wp81+wpa81": "4.0.0.0",
        "portable45-net45+win8+wp8+wpa81": "4.0.0.0",
        "portable46-win81+wp81": "4.0.0.0",
        "portable46-win81+wpa81": "4.0.0.0",
        "portable46-net451+win81": "4.0.0.0",
        "portable45-net45+wp8": "4.0.0.0",
        "portable45-net45+win8": "4.0.0.0",
        "portable45-net45+win8+wp8": "4.0.0.0",
        "portable46-wp81+wpa81": "4.0.0.0",
        "netstandard2.0": "4.1.1.0",
        "monoandroid10": "Any",
        "monotouch10": "Any",
        "uap10.0.16299": "4.2.1.0",
        "win8": "4.0.0.0",
        "wp8": "4.0.0.0",
        "wpa81": "4.0.0.0",
        "xamarinios10": "Any",
        "xamarinmac20": "Any",
        "xamarintvos10": "Any",
        "xamarinwatchos10": "Any"
      },
      "AssemblyVersionInPackageVersion": {
        "4.0.0.0": "4.0.0",
        "4.0.10.0": "4.0.10",
        "4.1.0.0": "4.1.0",
        "4.1.1.0": "4.1.1",
        "4.1.2.0": "4.3.0"
      }
    },
    "System.Runtime.Serialization.Xml": {
      "StableVersions": [
        "4.0.0",
        "4.1.1",
        "4.0.10",
        "4.1.0",
        "4.3.0"
      ],
      "BaselineVersion": "4.3.0",
      "InboxOn": {
        "netcoreapp2.0": "4.1.3.0",
        "netcoreapp2.1": "4.1.4.0",
        "net45": "4.0.0.0",
        "net46": "4.0.10.0",
        "net461": "4.1.1.0",
        "portable45-net45+win8+wpa81": "4.0.0.0",
        "portable46-net451+win81+wpa81": "4.0.0.0",
        "portable46-win81+wp81+wpa81": "4.0.0.0",
        "portable45-net45+win8+wp8+wpa81": "4.0.0.0",
        "portable46-win81+wp81": "4.0.0.0",
        "portable46-win81+wpa81": "4.0.0.0",
        "portable46-net451+win81": "4.0.0.0",
        "portable45-net45+wp8": "4.0.0.0",
        "portable45-net45+win8": "4.0.0.0",
        "portable45-net45+win8+wp8": "4.0.0.0",
        "portable46-wp81+wpa81": "4.0.0.0",
        "netstandard2.0": "4.1.1.0",
        "monoandroid10": "Any",
        "monotouch10": "Any",
        "uap10.0.16299": "4.1.4.0",
        "win8": "4.0.0.0",
        "wp8": "4.0.0.0",
        "wpa81": "4.0.0.0",
        "xamarinios10": "Any",
        "xamarinmac20": "Any",
        "xamarintvos10": "Any",
        "xamarinwatchos10": "Any"
      },
      "AssemblyVersionInPackageVersion": {
        "4.0.0.0": "4.0.0",
        "4.0.10.0": "4.0.10",
        "4.1.0.0": "4.1.0",
        "4.1.1.0": "4.1.1",
        "4.1.2.0": "4.3.0"
      }
    },
    "System.Runtime.WindowsRuntime": {
      "StableVersions": [
        "4.0.0",
        "4.0.10",
        "4.0.11",
        "4.3.0"
      ],
      "BaselineVersion": "4.3.0",
      "InboxOn": {
        "portable46-win81+wp81+wpa81": "4.0.0.0",
        "portable46-win81+wp81": "4.0.0.0",
        "portable46-win81+wpa81": "4.0.10.0",
        "portable46-wp81+wpa81": "4.0.0.0",
        "uap10.0.16299": "4.0.14.0",
        "win8": "4.0.0.0",
        "win81": "4.0.10.0",
        "wp8": "4.0.0.0",
        "wpa81": "4.0.10.0"
      },
      "AssemblyVersionInPackageVersion": {
        "4.0.0.0": "4.0.0",
        "4.0.10.0": "4.0.10",
        "4.0.11.0": "4.0.11",
        "4.0.12.0": "4.3.0",
        "4.0.13.0": "4.4.0",
        "4.0.14.0": "4.6.0"
      }
    },
    "System.Runtime.WindowsRuntime.UI.Xaml": {
      "StableVersions": [
        "4.0.1",
        "4.0.0",
        "4.3.0"
      ],
      "BaselineVersion": "4.3.0",
      "InboxOn": {
        "portable46-win81+wpa81": "4.0.0.0",
        "uap10.0.16299": "4.0.4.0",
        "win8": "4.0.0.0",
        "wpa81": "4.0.0.0"
      },
      "AssemblyVersionInPackageVersion": {
        "4.0.0.0": "4.0.0",
        "4.0.1.0": "4.0.1",
        "4.0.2.0": "4.3.0",
        "4.0.3.0": "4.4.0",
        "4.0.4.0": "4.6.0"
      }
    },
    "System.Security": {
      "InboxOn": {
        "netcoreapp2.0": "4.0.0.0",
        "net45": "4.0.0.0",
        "uap10.0.16299": "4.0.0.0"
      }
    },
    "System.Security.AccessControl": {
      "StableVersions": [
        "4.0.0",
        "4.3.0",
        "4.4.0",
        "4.5.0"
      ],
      "BaselineVersion": "4.5.0",
      "InboxOn": {
        "uap10.0.16299": "4.1.1.0"
      },
      "AssemblyVersionInPackageVersion": {
        "4.0.0.0": "4.0.0",
        "4.0.1.0": "4.3.0",
        "4.1.0.0": "4.4.0",
        "4.1.1.0": "4.6.0",
        "4.1.2.0": "4.6.0"
      }
    },
    "System.Security.Claims": {
      "StableVersions": [
        "4.0.0",
        "4.0.1",
        "4.3.0"
      ],
      "BaselineVersion": "4.3.0",
      "InboxOn": {
        "netcoreapp2.0": "4.1.0.0",
        "netcoreapp2.1": "4.1.1.0",
        "net461": "4.0.1.0",
        "netstandard2.0": "4.0.1.0",
        "monoandroid10": "Any",
        "monotouch10": "Any",
        "uap10.0.16299": "4.1.1.0",
        "xamarinios10": "Any",
        "xamarinmac20": "Any",
        "xamarintvos10": "Any",
        "xamarinwatchos10": "Any"
      },
      "AssemblyVersionInPackageVersion": {
        "4.0.0.0": "4.0.0",
        "4.0.1.0": "4.0.1",
        "4.0.2.0": "4.3.0"
      }
    },
    "System.Security.Cryptography.Algorithms": {
      "StableVersions": [
        "4.2.0",
        "4.3.0"
      ],
      "BaselineVersion": "4.3.0",
      "InboxOn": {
        "netcoreapp2.0": "4.3.0.0",
        "netcoreapp2.1": "4.3.1.0",
        "net461": "4.2.0.0",
        "netstandard2.0": "4.2.0.0",
        "monoandroid10": "Any",
        "monotouch10": "Any",
        "uap10.0.16299": "4.3.1.0",
        "xamarinios10": "Any",
        "xamarinmac20": "Any",
        "xamarintvos10": "Any",
        "xamarinwatchos10": "Any"
      },
      "AssemblyVersionInPackageVersion": {
        "4.0.0.0": "4.2.0",
        "4.1.0.0": "4.2.0",
        "4.2.0.0": "4.2.0",
        "4.2.1.0": "4.3.0"
      }
    },
    "System.Security.Cryptography.Cng": {
      "StableVersions": [
        "4.2.0",
        "4.3.0",
        "4.4.0",
        "4.5.0"
      ],
      "BaselineVersion": "4.5.0",
      "InboxOn": {
        "monoandroid10": "Any",
        "monotouch10": "Any",
        "uap10.0.16299": "4.3.1.0",
        "uap10.0.16300": "4.3.2.0",
        "xamarinios10": "Any",
        "xamarinmac20": "Any",
        "xamarintvos10": "Any",
        "xamarinwatchos10": "Any"
      },
      "AssemblyVersionInPackageVersion": {
        "4.0.0.0": "4.2.0",
        "4.1.0.0": "4.2.0",
        "4.2.0.0": "4.2.0",
        "4.2.1.0": "4.3.0",
        "4.3.0.0": "4.4.0",
        "4.3.1.0": "4.5.0",
        "4.3.2.0": "4.6.0"
      }
    },
    "System.Security.Cryptography.Csp": {
      "StableVersions": [
        "4.0.0",
        "4.3.0"
      ],
      "BaselineVersion": "4.3.0",
      "InboxOn": {
        "netcoreapp2.0": "4.1.0.0",
        "netcoreapp2.1": "4.1.1.0",
        "net461": "4.0.0.0",
        "netstandard2.0": "4.0.0.0",
        "monoandroid10": "Any",
        "monotouch10": "Any",
        "uap10.0.16299": "4.1.1.0",
        "xamarinios10": "Any",
        "xamarinmac20": "Any",
        "xamarintvos10": "Any",
        "xamarinwatchos10": "Any"
      },
      "AssemblyVersionInPackageVersion": {
        "4.0.0.0": "4.0.0",
        "4.0.1.0": "4.3.0"
      }
    },
    "System.Security.Cryptography.Encoding": {
      "StableVersions": [
        "4.0.0",
        "4.3.0"
      ],
      "BaselineVersion": "4.3.0",
      "InboxOn": {
        "netcoreapp2.0": "4.1.0.0",
        "netcoreapp2.1": "4.1.1.0",
        "net461": "4.0.0.0",
        "netstandard2.0": "4.0.0.0",
        "monoandroid10": "Any",
        "monotouch10": "Any",
        "uap10.0.16299": "4.1.1.0",
        "xamarinios10": "Any",
        "xamarinmac20": "Any",
        "xamarintvos10": "Any",
        "xamarinwatchos10": "Any"
      },
      "AssemblyVersionInPackageVersion": {
        "4.0.0.0": "4.0.0",
        "4.0.1.0": "4.3.0"
      }
    },
    "System.Security.Cryptography.OpenSsl": {
      "StableVersions": [
        "4.0.0",
        "4.3.0",
        "4.4.0",
        "4.5.0"
      ],
      "BaselineVersion": "4.5.0",
      "InboxOn": {},
      "AssemblyVersionInPackageVersion": {
        "4.0.0.0": "4.0.0",
        "4.0.1.0": "4.3.0",
        "4.1.0.0": "4.4.0",
        "4.1.1.0": "4.5.0",
        "4.1.2.0": "4.6.0"
      }
    },
    "System.Security.Cryptography.Pkcs": {
      "StableVersions": [
        "4.0.0",
        "4.3.0",
        "4.4.0",
        "4.5.0"
      ],
      "BaselineVersion": "4.5.0",
      "InboxOn": {},
      "AssemblyVersionInPackageVersion": {
        "4.0.0.0": "4.0.0",
        "4.0.1.0": "4.3.0",
        "4.0.2.0": "4.4.0",
        "4.0.3.0": "4.5.0",
        "4.0.4.0": "4.6.0"
      }
    },
    "System.Security.Cryptography.Primitives": {
      "StableVersions": [
        "4.0.0",
        "4.3.0"
      ],
      "BaselineVersion": "4.3.0",
      "InboxOn": {
        "netcoreapp2.0": "4.1.0.0",
        "netcoreapp2.1": "4.1.1.0",
        "net461": "4.0.0.0",
        "netstandard2.0": "4.0.0.0",
        "monoandroid10": "Any",
        "monotouch10": "Any",
        "uap10.0.16299": "4.1.1.0",
        "xamarinios10": "Any",
        "xamarinmac20": "Any",
        "xamarintvos10": "Any",
        "xamarinwatchos10": "Any"
      },
      "AssemblyVersionInPackageVersion": {
        "4.0.0.0": "4.0.0",
        "4.0.1.0": "4.3.0"
      }
    },
    "System.Security.Cryptography.ProtectedData": {
      "StableVersions": [
        "4.0.0",
        "4.3.0",
        "4.4.0",
        "4.5.0"
      ],
      "BaselineVersion": "4.5.0",
      "InboxOn": {
        "monoandroid10": "Any",
        "monotouch10": "Any",
        "xamarinios10": "Any",
        "xamarinmac20": "Any",
        "xamarintvos10": "Any",
        "xamarinwatchos10": "Any"
      },
      "AssemblyVersionInPackageVersion": {
        "4.0.0.0": "4.0.0",
        "4.0.1.0": "4.3.0",
        "4.0.2.0": "4.4.0",
        "4.0.3.0": "4.5.0",
        "4.0.4.0": "4.6.0"
      }
    },
    "System.Security.Cryptography.X509Certificates": {
      "StableVersions": [
        "4.1.0",
        "4.3.0"
      ],
      "BaselineVersion": "4.3.0",
      "InboxOn": {
        "netcoreapp2.0": "4.2.0.0",
        "netcoreapp2.1": "4.2.1.0",
        "net461": "4.1.0.0",
        "netstandard2.0": "4.1.0.0",
        "monoandroid10": "Any",
        "monotouch10": "Any",
        "uap10.0.16299": "4.2.1.0",
        "xamarinios10": "Any",
        "xamarinmac20": "Any",
        "xamarintvos10": "Any",
        "xamarinwatchos10": "Any"
      },
      "AssemblyVersionInPackageVersion": {
        "4.0.0.0": "4.1.0",
        "4.1.0.0": "4.1.0",
        "4.1.1.0": "4.3.0"
      }
    },
    "System.Security.Cryptography.Xml": {
      "StableVersions": [
        "4.4.0",
        "4.5.0"
      ],
      "BaselineVersion": "4.5.0",
      "InboxOn": {},
      "AssemblyVersionInPackageVersion": {
        "4.0.0.0": "4.4.0",
        "4.0.1.0": "4.5.0",
        "4.0.2.0": "4.6.0"
      }
    },
    "System.Security.Permissions": {
      "StableVersions": [
        "4.4.0",
        "4.5.0"
      ],
      "BaselineVersion": "4.5.0",
      "InboxOn": {},
      "AssemblyVersionInPackageVersion": {
        "4.0.0.0": "4.4.0",
        "4.0.1.0": "4.5.0",
        "4.0.2.0": "4.6.0"
      }
    },
    "System.Security.Principal": {
      "StableVersions": [
        "4.0.0",
        "4.0.1",
        "4.3.0"
      ],
      "BaselineVersion": "4.3.0",
      "InboxOn": {
        "netcoreapp2.0": "4.1.0.0",
        "netcoreapp2.1": "4.1.1.0",
        "net45": "4.0.0.0",
        "portable45-net45+win8+wpa81": "4.0.0.0",
        "portable46-net451+win81+wpa81": "4.0.0.0",
        "portable46-win81+wp81+wpa81": "4.0.0.0",
        "portable45-net45+win8+wp8+wpa81": "4.0.0.0",
        "portable46-win81+wp81": "4.0.0.0",
        "portable46-win81+wpa81": "4.0.0.0",
        "portable46-net451+win81": "4.0.0.0",
        "portable45-net45+wp8": "4.0.0.0",
        "portable45-net45+win8": "4.0.0.0",
        "portable45-net45+win8+wp8": "4.0.0.0",
        "portable46-wp81+wpa81": "4.0.0.0",
        "netstandard2.0": "4.0.0.0",
        "monoandroid10": "Any",
        "monotouch10": "Any",
        "uap10.0.16299": "4.1.1.0",
        "win8": "4.0.0.0",
        "wp8": "4.0.0.0",
        "wpa81": "4.0.0.0",
        "xamarinios10": "Any",
        "xamarinmac20": "Any",
        "xamarintvos10": "Any",
        "xamarinwatchos10": "Any"
      },
      "AssemblyVersionInPackageVersion": {
        "4.0.0.0": "4.0.0",
        "4.0.1.0": "4.0.1",
        "4.0.2.0": "4.3.0"
      }
    },
    "System.Security.Principal.Windows": {
      "StableVersions": [
        "4.0.0",
        "4.3.0",
        "4.4.0",
        "4.5.0"
      ],
      "BaselineVersion": "4.5.0",
      "InboxOn": {
        "uap10.0.16299": "4.1.1.0"
      },
      "AssemblyVersionInPackageVersion": {
        "4.0.0.0": "4.0.0",
        "4.0.1.0": "4.3.0",
        "4.1.0.0": "4.4.0",
        "4.1.1.0": "4.6.0",
        "4.1.2.0": "4.6.0"
      }
    },
    "System.Security.SecureString": {
      "StableVersions": [
        "4.0.0",
        "4.3.0"
      ],
      "BaselineVersion": "4.3.0",
      "InboxOn": {
        "netcoreapp2.0": "4.1.0.0",
        "netcoreapp2.1": "4.1.1.0",
        "net461": "4.0.0.0",
        "netstandard2.0": "4.0.0.0",
        "monoandroid10": "Any",
        "monotouch10": "Any",
        "uap10.0.16299": "4.1.1.0",
        "xamarinios10": "Any",
        "xamarinmac20": "Any",
        "xamarintvos10": "Any",
        "xamarinwatchos10": "Any"
      },
      "AssemblyVersionInPackageVersion": {
        "4.0.0.0": "4.0.0",
        "4.0.1.0": "4.3.0"
      }
    },
    "System.ServiceModel": {
      "InboxOn": {
        "net45": "4.0.0.0",
        "portable46-win81+wp81": "3.9.0.0",
        "portable46-net451+win81": "4.0.0.0",
        "portable45-net45+wp8": "3.9.0.0",
        "portable45-net45+win8": "4.0.0.0",
        "portable45-net45+win8+wp8": "3.9.0.0",
        "monoandroid10": "Any",
        "monotouch10": "Any",
        "win8": "4.0.0.0",
        "wp8": "3.9.0.0",
        "xamarinios10": "Any",
        "xamarinmac20": "Any",
        "xamarintvos10": "Any",
        "xamarinwatchos10": "Any"
      }
    },
    "System.ServiceModel.Activation": {
      "InboxOn": {
        "net45": "4.0.0.0"
      }
    },
    "System.ServiceModel.Activities": {
      "InboxOn": {
        "net45": "4.0.0.0"
      }
    },
    "System.ServiceModel.Channels": {
      "InboxOn": {
        "net45": "4.0.0.0"
      }
    },
    "System.ServiceModel.Discovery": {
      "InboxOn": {
        "net45": "4.0.0.0"
      }
    },
    "System.ServiceModel.Duplex": {
      "InboxOn": {
        "net45": "4.0.0.0",
        "portable46-net451+win81": "4.0.0.0",
        "portable45-net45+win8": "4.0.0.0",
        "monoandroid10": "Any",
        "monotouch10": "Any",
        "win8": "4.0.0.0",
        "xamarinios10": "Any",
        "xamarinmac20": "Any",
        "xamarintvos10": "Any",
        "xamarinwatchos10": "Any"
      }
    },
    "System.ServiceModel.Http": {
      "InboxOn": {
        "net45": "4.0.0.0",
        "net46": "4.0.10.0",
        "portable46-win81+wp81": "3.9.0.0",
        "portable46-net451+win81": "4.0.0.0",
        "portable45-net45+wp8": "3.9.0.0",
        "portable45-net45+win8": "4.0.0.0",
        "portable45-net45+win8+wp8": "3.9.0.0",
        "monoandroid10": "Any",
        "monotouch10": "Any",
        "win8": "4.0.0.0",
        "wp8": "3.9.0.0",
        "xamarinios10": "Any",
        "xamarinmac20": "Any",
        "xamarintvos10": "Any",
        "xamarinwatchos10": "Any"
      }
    },
    "System.ServiceModel.Internals": {
      "InboxOn": {
        "monoandroid10": "Any",
        "monotouch10": "Any",
        "xamarinios10": "Any",
        "xamarinmac20": "Any",
        "xamarintvos10": "Any",
        "xamarinwatchos10": "Any"
      }
    },
    "System.ServiceModel.NetTcp": {
      "InboxOn": {
        "net45": "4.0.0.0",
        "portable46-net451+win81": "4.0.0.0",
        "portable45-net45+win8": "4.0.0.0",
        "monoandroid10": "Any",
        "monotouch10": "Any",
        "win8": "4.0.0.0",
        "xamarinios10": "Any",
        "xamarinmac20": "Any",
        "xamarintvos10": "Any",
        "xamarinwatchos10": "Any"
      }
    },
    "System.ServiceModel.Primitives": {
      "InboxOn": {
        "net45": "4.0.0.0",
        "portable46-win81+wp81": "3.9.0.0",
        "portable46-net451+win81": "4.0.0.0",
        "portable45-net45+wp8": "3.9.0.0",
        "portable45-net45+win8": "4.0.0.0",
        "portable45-net45+win8+wp8": "3.9.0.0",
        "monoandroid10": "Any",
        "monotouch10": "Any",
        "win8": "4.0.0.0",
        "wp8": "3.9.0.0",
        "xamarinios10": "Any",
        "xamarinmac20": "Any",
        "xamarintvos10": "Any",
        "xamarinwatchos10": "Any"
      }
    },
    "System.ServiceModel.Routing": {
      "InboxOn": {
        "net45": "4.0.0.0"
      }
    },
    "System.ServiceModel.Security": {
      "InboxOn": {
        "net45": "4.0.0.0",
        "portable46-win81+wp81": "3.9.0.0",
        "portable46-net451+win81": "4.0.0.0",
        "portable45-net45+wp8": "3.9.0.0",
        "portable45-net45+win8": "4.0.0.0",
        "portable45-net45+win8+wp8": "3.9.0.0",
        "monoandroid10": "Any",
        "monotouch10": "Any",
        "win8": "4.0.0.0",
        "wp8": "3.9.0.0",
        "xamarinios10": "Any",
        "xamarinmac20": "Any",
        "xamarintvos10": "Any",
        "xamarinwatchos10": "Any"
      }
    },
    "System.ServiceModel.Syndication": {
      "StableVersions": [
        "4.5.0"
      ],
      "BaselineVersion": "4.5.0",
      "InboxOn": {},
      "AssemblyVersionInPackageVersion": {
        "4.0.0.0": "4.5.0",
        "4.0.1.0": "4.6.0"
      }
    },
    "System.ServiceModel.Web": {
      "InboxOn": {
        "netcoreapp2.0": "4.0.0.0",
        "net45": "4.0.0.0",
        "portable45-net45+win8+wpa81": "4.0.0.0",
        "portable46-net451+win81+wpa81": "4.0.0.0",
        "portable46-win81+wp81+wpa81": "4.0.0.0",
        "portable45-net45+win8+wp8+wpa81": "4.0.0.0",
        "portable46-win81+wp81": "4.0.0.0",
        "portable46-win81+wpa81": "4.0.0.0",
        "portable46-net451+win81": "4.0.0.0",
        "portable45-net45+wp8": "4.0.0.0",
        "portable45-net45+win8": "4.0.0.0",
        "portable45-net45+win8+wp8": "4.0.0.0",
        "portable46-wp81+wpa81": "4.0.0.0",
        "monoandroid10": "Any",
        "monotouch10": "Any",
        "uap10.0.16300": "4.0.0.0",
        "win8": "4.0.0.0",
        "wp8": "2.0.5.0",
        "wpa81": "4.0.0.0",
        "xamarinios10": "Any",
        "xamarinmac20": "Any",
        "xamarintvos10": "Any",
        "xamarinwatchos10": "Any"
      }
    },
    "System.ServiceProcess": {
      "InboxOn": {
        "netcoreapp2.0": "4.0.0.0",
        "net45": "4.0.0.0",
        "uap10.0.16299": "4.0.0.0"
      }
    },
    "System.ServiceProcess.ServiceController": {
      "StableVersions": [
        "4.1.0",
        "4.3.0",
        "4.4.0",
        "4.5.0"
      ],
      "BaselineVersion": "4.5.0",
      "InboxOn": {},
      "AssemblyVersionInPackageVersion": {
        "4.1.0.0": "4.1.0",
        "4.1.1.0": "4.3.0",
        "4.2.0.0": "4.4.0",
        "4.2.1.0": "4.5.0",
        "4.2.2.0": "4.6.0"
      }
    },
    "System.Speech": {
      "InboxOn": {
        "net45": "4.0.0.0"
      }
    },
    "System.Text.Encoding": {
      "StableVersions": [
        "4.0.0",
        "4.0.10",
        "4.0.11",
        "4.3.0"
      ],
      "BaselineVersion": "4.3.0",
      "InboxOn": {
        "netcoreapp2.0": "4.1.0.0",
        "netcoreapp2.1": "4.1.1.0",
        "net45": "4.0.0.0",
        "net46": "4.0.10.0",
        "portable45-net45+win8+wpa81": "4.0.0.0",
        "portable46-net451+win81+wpa81": "4.0.0.0",
        "portable46-win81+wp81+wpa81": "4.0.0.0",
        "portable45-net45+win8+wp8+wpa81": "4.0.0.0",
        "portable46-win81+wp81": "4.0.0.0",
        "portable46-win81+wpa81": "4.0.0.0",
        "portable46-net451+win81": "4.0.0.0",
        "portable45-net45+wp8": "4.0.0.0",
        "portable45-net45+win8": "4.0.0.0",
        "portable45-net45+win8+wp8": "4.0.0.0",
        "portable46-wp81+wpa81": "4.0.0.0",
        "netstandard2.0": "4.0.10.0",
        "monoandroid10": "Any",
        "monotouch10": "Any",
        "uap10.0.16299": "4.1.1.0",
        "win8": "4.0.0.0",
        "wp8": "4.0.0.0",
        "wpa81": "4.0.0.0",
        "xamarinios10": "Any",
        "xamarinmac20": "Any",
        "xamarintvos10": "Any",
        "xamarinwatchos10": "Any"
      },
      "AssemblyVersionInPackageVersion": {
        "4.0.0.0": "4.0.0",
        "4.0.10.0": "4.0.10",
        "4.0.11.0": "4.0.11",
        "4.0.12.0": "4.3.0"
      }
    },
    "System.Text.Encoding.CodePages": {
      "StableVersions": [
        "4.0.0",
        "4.0.1",
        "4.3.0",
        "4.4.0",
        "4.5.0"
      ],
      "BaselineVersion": "4.5.0",
      "InboxOn": {
        "monoandroid10": "Any",
        "monotouch10": "Any",
        "uap10.0.16299": "4.1.1.0",
        "uap10.0.16300": "4.1.2.0",
        "xamarinios10": "Any",
        "xamarinmac20": "Any",
        "xamarintvos10": "Any",
        "xamarinwatchos10": "Any"
      },
      "AssemblyVersionInPackageVersion": {
        "4.0.0.0": "4.0.0",
        "4.0.1.0": "4.0.1",
        "4.0.2.0": "4.3.0",
        "4.1.0.0": "4.4.0",
        "4.1.1.0": "4.5.0",
        "4.1.2.0": "4.6.0"
      }
    },
    "System.Text.Encoding.Extensions": {
      "StableVersions": [
        "4.0.0",
        "4.0.10",
        "4.0.11",
        "4.3.0"
      ],
      "BaselineVersion": "4.3.0",
      "InboxOn": {
        "netcoreapp2.0": "4.1.0.0",
        "netcoreapp2.1": "4.1.1.0",
        "net45": "4.0.0.0",
        "net46": "4.0.10.0",
        "portable45-net45+win8+wpa81": "4.0.0.0",
        "portable46-net451+win81+wpa81": "4.0.0.0",
        "portable46-win81+wp81+wpa81": "4.0.0.0",
        "portable45-net45+win8+wp8+wpa81": "4.0.0.0",
        "portable46-win81+wp81": "4.0.0.0",
        "portable46-win81+wpa81": "4.0.0.0",
        "portable46-net451+win81": "4.0.0.0",
        "portable45-net45+wp8": "4.0.0.0",
        "portable45-net45+win8": "4.0.0.0",
        "portable45-net45+win8+wp8": "4.0.0.0",
        "portable46-wp81+wpa81": "4.0.0.0",
        "netstandard2.0": "4.0.10.0",
        "monoandroid10": "Any",
        "monotouch10": "Any",
        "uap10.0.16299": "4.1.1.0",
        "win8": "4.0.0.0",
        "wp8": "4.0.0.0",
        "wpa81": "4.0.0.0",
        "xamarinios10": "Any",
        "xamarinmac20": "Any",
        "xamarintvos10": "Any",
        "xamarinwatchos10": "Any"
      },
      "AssemblyVersionInPackageVersion": {
        "4.0.0.0": "4.0.0",
        "4.0.10.0": "4.0.10",
        "4.0.11.0": "4.0.11",
        "4.0.12.0": "4.3.0"
      }
    },
    "System.Text.Encodings.Web": {
      "StableVersions": [
        "4.0.0",
        "4.3.0",
        "4.4.0",
        "4.5.0"
      ],
      "BaselineVersion": "4.5.0",
      "InboxOn": {},
      "AssemblyVersionInPackageVersion": {
        "4.0.0.0": "4.0.0",
        "4.0.1.0": "4.3.0",
        "4.0.2.0": "4.4.0",
        "4.0.3.0": "4.5.0",
        "4.0.4.0": "4.6.0"
      }
    },
    "System.Text.RegularExpressions": {
      "StableVersions": [
        "4.0.0",
        "4.0.10",
        "4.1.0",
        "4.3.0"
      ],
      "BaselineVersion": "4.3.0",
      "InboxOn": {
        "netcoreapp2.0": "4.2.0.0",
        "netcoreapp2.1": "4.2.1.0",
        "net45": "4.0.0.0",
        "net46": "4.0.10.0",
        "net461": "4.1.0.0",
        "portable45-net45+win8+wpa81": "4.0.0.0",
        "portable46-net451+win81+wpa81": "4.0.0.0",
        "portable46-win81+wp81+wpa81": "4.0.0.0",
        "portable45-net45+win8+wp8+wpa81": "4.0.0.0",
        "portable46-win81+wp81": "4.0.0.0",
        "portable46-win81+wpa81": "4.0.0.0",
        "portable46-net451+win81": "4.0.0.0",
        "portable45-net45+wp8": "4.0.0.0",
        "portable45-net45+win8": "4.0.0.0",
        "portable45-net45+win8+wp8": "4.0.0.0",
        "portable46-wp81+wpa81": "4.0.0.0",
        "netstandard2.0": "4.1.0.0",
        "monoandroid10": "Any",
        "monotouch10": "Any",
        "uap10.0.16299": "4.2.1.0",
        "win8": "4.0.0.0",
        "wp8": "4.0.0.0",
        "wpa81": "4.0.0.0",
        "xamarinios10": "Any",
        "xamarinmac20": "Any",
        "xamarintvos10": "Any",
        "xamarinwatchos10": "Any"
      },
      "AssemblyVersionInPackageVersion": {
        "4.0.0.0": "4.0.0",
        "4.0.10.0": "4.0.10",
        "4.1.0.0": "4.1.0",
        "4.1.1.0": "4.3.0"
      }
    },
    "System.Threading": {
      "StableVersions": [
        "4.0.0",
        "4.0.10",
        "4.0.11",
        "4.3.0"
      ],
      "BaselineVersion": "4.3.0",
      "InboxOn": {
        "netcoreapp2.0": "4.1.0.0",
        "netcoreapp2.1": "4.1.1.0",
        "net45": "4.0.0.0",
        "net46": "4.0.10.0",
        "portable45-net45+win8+wpa81": "4.0.0.0",
        "portable46-net451+win81+wpa81": "4.0.0.0",
        "portable46-win81+wp81+wpa81": "4.0.0.0",
        "portable45-net45+win8+wp8+wpa81": "4.0.0.0",
        "portable46-win81+wp81": "4.0.0.0",
        "portable46-win81+wpa81": "4.0.0.0",
        "portable46-net451+win81": "4.0.0.0",
        "portable45-net45+wp8": "4.0.0.0",
        "portable45-net45+win8": "4.0.0.0",
        "portable45-net45+win8+wp8": "4.0.0.0",
        "portable46-wp81+wpa81": "4.0.0.0",
        "netstandard2.0": "4.0.10.0",
        "monoandroid10": "Any",
        "monotouch10": "Any",
        "uap10.0.16299": "4.1.1.0",
        "win8": "4.0.0.0",
        "wp8": "4.0.0.0",
        "wpa81": "4.0.0.0",
        "xamarinios10": "Any",
        "xamarinmac20": "Any",
        "xamarintvos10": "Any",
        "xamarinwatchos10": "Any"
      },
      "AssemblyVersionInPackageVersion": {
        "4.0.0.0": "4.0.0",
        "4.0.10.0": "4.0.10",
        "4.0.11.0": "4.0.11",
        "4.0.12.0": "4.3.0"
      }
    },
    "System.Threading.AccessControl": {
      "StableVersions": [
        "4.0.0",
        "4.3.0",
        "4.4.0",
        "4.5.0"
      ],
      "BaselineVersion": "4.5.0",
      "InboxOn": {},
      "AssemblyVersionInPackageVersion": {
        "4.0.0.0": "4.0.0",
        "4.0.1.0": "4.3.0",
        "4.0.2.0": "4.4.0",
        "4.0.3.0": "4.5.0",
        "4.0.4.0": "4.6.0"
      }
    },
    "System.Threading.Channels": {
      "StableVersions": [
        "4.5.0"
      ],
      "BaselineVersion": "4.5.0",
      "InboxOn": {},
      "AssemblyVersionInPackageVersion": {
        "4.0.0.0": "4.5.0",
        "4.0.1.0": "4.6.0"
      }
    },
    "System.Threading.Overlapped": {
      "StableVersions": [
        "4.0.0",
        "4.0.1",
        "4.3.0"
      ],
      "BaselineVersion": "4.3.0",
      "InboxOn": {
        "netcoreapp2.0": "4.1.0.0",
        "netcoreapp2.1": "4.1.1.0",
        "net461": "4.0.1.0",
        "netstandard2.0": "4.0.1.0",
        "uap10.0.16299": "4.1.1.0"
      },
      "AssemblyVersionInPackageVersion": {
        "4.0.0.0": "4.0.0",
        "4.0.1.0": "4.0.1",
        "4.0.2.0": "4.3.0"
      }
    },
    "System.Threading.Tasks": {
      "StableVersions": [
        "4.0.0",
        "4.0.10",
        "4.0.11",
        "4.3.0"
      ],
      "BaselineVersion": "4.3.0",
      "InboxOn": {
        "netcoreapp2.0": "4.1.0.0",
        "netcoreapp2.1": "4.1.1.0",
        "net45": "4.0.0.0",
        "net46": "4.0.10.0",
        "portable45-net45+win8+wpa81": "4.0.0.0",
        "portable46-net451+win81+wpa81": "4.0.0.0",
        "portable46-win81+wp81+wpa81": "4.0.0.0",
        "portable45-net45+win8+wp8+wpa81": "4.0.0.0",
        "portable46-win81+wp81": "4.0.0.0",
        "portable46-win81+wpa81": "4.0.0.0",
        "portable46-net451+win81": "4.0.0.0",
        "portable45-net45+wp8": "4.0.0.0",
        "portable45-net45+win8": "4.0.0.0",
        "portable45-net45+win8+wp8": "4.0.0.0",
        "portable46-wp81+wpa81": "4.0.0.0",
        "netstandard2.0": "4.0.10.0",
        "monoandroid10": "Any",
        "monotouch10": "Any",
        "uap10.0.16299": "4.1.1.0",
        "win8": "4.0.0.0",
        "wp8": "4.0.0.0",
        "wpa81": "4.0.0.0",
        "xamarinios10": "Any",
        "xamarinmac20": "Any",
        "xamarintvos10": "Any",
        "xamarinwatchos10": "Any"
      },
      "AssemblyVersionInPackageVersion": {
        "4.0.0.0": "4.0.0",
        "4.0.10.0": "4.0.10",
        "4.0.11.0": "4.0.11",
        "4.0.12.0": "4.3.0"
      }
    },
    "System.Threading.Tasks.Dataflow": {
      "StableVersions": [
        "4.6.0",
        "4.5.25",
        "4.7.0",
        "4.8.0",
        "4.9.0"
      ],
      "BaselineVersion": "4.9.0",
      "InboxOn": {
        "netcoreapp2.0": "4.6.2.0",
        "netcoreapp2.1": "4.6.3.0",
        "netcoreapp3.0": "4.6.4.0",
        "uap10.0.16299": "4.6.3.0",
        "uap10.0.16300": "4.6.4.0"
      },
      "AssemblyVersionInPackageVersion": {
        "4.5.25.0": "4.5.25",
        "4.6.0.0": "4.6.0",
        "4.6.1.0": "4.7.0",
        "4.6.2.0": "4.8.0",
        "4.6.3.0": "4.9.0",
        "4.6.4.0": "4.10.0"
      }
    },
    "System.Threading.Tasks.Extensions": {
      "StableVersions": [
        "4.0.0",
        "4.3.0",
        "4.4.0",
        "4.5.1"
      ],
      "BaselineVersion": "4.5.1",
      "InboxOn": {
        "netcoreapp2.0": "4.1.1.0",
        "netcoreapp2.1": "4.3.0.0",
<<<<<<< HEAD
        "uap10.0.16300": "4.3.0.0"
=======
        "monoandroid10": "Any",
        "monotouch10": "Any",
        "uap10.0.16300": "4.3.0.0",
        "xamarinios10": "Any",
        "xamarinmac20": "Any",
        "xamarintvos10": "Any",
        "xamarinwatchos10": "Any"
>>>>>>> 92cc2668
      },
      "AssemblyVersionInPackageVersion": {
        "4.0.0.0": "4.0.0",
        "4.1.0.0": "4.3.0",
        "4.1.1.0": "4.4.0",
        "4.2.0.0": "4.5.0",
        "4.2.1.0": "4.6.0"
      }
    },
    "System.Threading.Tasks.Parallel": {
      "StableVersions": [
        "4.0.0",
        "4.0.1",
        "4.3.0"
      ],
      "BaselineVersion": "4.3.0",
      "InboxOn": {
        "netcoreapp2.0": "4.0.3.0",
        "net45": "4.0.0.0",
        "portable45-net45+win8+wpa81": "4.0.0.0",
        "portable46-net451+win81+wpa81": "4.0.0.0",
        "portable46-win81+wpa81": "4.0.0.0",
        "portable46-net451+win81": "4.0.0.0",
        "portable45-net45+win8": "4.0.0.0",
        "netstandard2.0": "4.0.0.0",
        "monoandroid10": "Any",
        "monotouch10": "Any",
        "uap10.0.16299": "4.0.3.0",
        "win8": "4.0.0.0",
        "wpa81": "4.0.0.0",
        "xamarinios10": "Any",
        "xamarinmac20": "Any",
        "xamarintvos10": "Any",
        "xamarinwatchos10": "Any"
      },
      "AssemblyVersionInPackageVersion": {
        "4.0.0.0": "4.0.0",
        "4.0.1.0": "4.0.1",
        "4.0.2.0": "4.3.0"
      }
    },
    "System.Threading.Thread": {
      "StableVersions": [
        "4.0.0",
        "4.3.0"
      ],
      "BaselineVersion": "4.3.0",
      "InboxOn": {
        "netcoreapp2.0": "4.1.0.0",
        "netcoreapp2.1": "4.1.1.0",
        "net461": "4.0.0.0",
        "netstandard2.0": "4.0.0.0",
        "monoandroid10": "Any",
        "monotouch10": "Any",
        "uap10.0.16299": "4.1.1.0",
        "xamarinios10": "Any",
        "xamarinmac20": "Any",
        "xamarintvos10": "Any",
        "xamarinwatchos10": "Any"
      },
      "AssemblyVersionInPackageVersion": {
        "4.0.0.0": "4.0.0",
        "4.0.1.0": "4.3.0"
      }
    },
    "System.Threading.ThreadPool": {
      "StableVersions": [
        "4.0.10",
        "4.3.0"
      ],
      "BaselineVersion": "4.3.0",
      "InboxOn": {
        "netcoreapp2.0": "4.1.0.0",
        "netcoreapp2.1": "4.1.1.0",
        "net461": "4.0.10.0",
        "netstandard2.0": "4.0.10.0",
        "monoandroid10": "Any",
        "monotouch10": "Any",
        "uap10.0.16299": "4.1.1.0",
        "xamarinios10": "Any",
        "xamarinmac20": "Any",
        "xamarintvos10": "Any",
        "xamarinwatchos10": "Any"
      },
      "AssemblyVersionInPackageVersion": {
        "4.0.10.0": "4.0.10",
        "4.0.11.0": "4.3.0"
      }
    },
    "System.Threading.Timer": {
      "StableVersions": [
        "4.0.0",
        "4.0.1",
        "4.3.0"
      ],
      "BaselineVersion": "4.3.0",
      "InboxOn": {
        "netcoreapp2.0": "4.1.0.0",
        "netcoreapp2.1": "4.1.1.0",
        "net451": "4.0.0.0",
        "portable46-net451+win81+wpa81": "4.0.0.0",
        "portable46-win81+wpa81": "4.0.0.0",
        "portable46-net451+win81": "4.0.0.0",
        "netstandard2.0": "4.0.0.0",
        "monoandroid10": "Any",
        "monotouch10": "Any",
        "uap10.0.16299": "4.1.1.0",
        "win81": "4.0.0.0",
        "wpa81": "4.0.0.0",
        "xamarinios10": "Any",
        "xamarinmac20": "Any",
        "xamarintvos10": "Any",
        "xamarinwatchos10": "Any"
      },
      "AssemblyVersionInPackageVersion": {
        "4.0.0.0": "4.0.0",
        "4.0.1.0": "4.0.1",
        "4.0.2.0": "4.3.0"
      }
    },
    "System.Transactions": {
      "InboxOn": {
        "netcoreapp2.0": "4.0.0.0",
        "net45": "4.0.0.0",
        "netstandard2.0": "4.0.0.0",
        "monoandroid10": "Any",
        "monotouch10": "Any",
        "uap10.0.16299": "4.0.0.0",
        "xamarinios10": "Any",
        "xamarinmac20": "Any",
        "xamarintvos10": "Any",
        "xamarinwatchos10": "Any"
      }
    },
    "System.Transactions.Local": {
      "InboxOn": {
        "netcoreapp2.0": "4.0.0.0",
        "netcoreapp2.1": "4.0.1.0",
        "uap10.0.16299": "4.0.1.0"
      }
    },
    "System.ValueTuple": {
      "StableVersions": [
        "4.3.0",
        "4.4.0",
        "4.5.0"
      ],
      "BaselineVersion": "4.5.0",
      "InboxOn": {
        "netcoreapp2.0": "4.0.2.0",
        "netcoreapp2.1": "4.0.3.0",
        "netcoreapp3.0": "4.0.4.0",
        "netstandard2.0": "4.0.2.0",
        "monoandroid10": "Any",
        "monotouch10": "Any",
        "uap10.0.16299": "4.0.3.0",
        "uap10.0.16300": "4.0.4.0",
        "xamarinios10": "Any",
        "xamarinmac20": "Any",
        "xamarintvos10": "Any",
        "xamarinwatchos10": "Any"
      },
      "AssemblyVersionInPackageVersion": {
        "4.0.1.0": "4.3.0",
        "4.0.2.0": "4.4.0",
        "4.0.3.0": "4.5.0",
        "4.0.4.0": "4.6.0"
      }
    },
    "System.Web": {
      "InboxOn": {
        "netcoreapp2.0": "4.0.0.0",
        "net45": "4.0.0.0",
        "netstandard2.0": "4.0.0.0",
        "uap10.0.16299": "4.0.0.0"
      }
    },
    "System.Web.Abstractions": {
      "InboxOn": {
        "net45": "4.0.0.0"
      }
    },
    "System.Web.ApplicationServices": {
      "InboxOn": {
        "net45": "4.0.0.0"
      }
    },
    "System.Web.DataVisualization": {
      "InboxOn": {
        "net45": "4.0.0.0"
      }
    },
    "System.Web.DataVisualization.Design": {
      "InboxOn": {
        "net45": "4.0.0.0"
      }
    },
    "System.Web.DynamicData": {
      "InboxOn": {
        "net45": "4.0.0.0"
      }
    },
    "System.Web.DynamicData.Design": {
      "InboxOn": {
        "net45": "4.0.0.0"
      }
    },
    "System.Web.Entity": {
      "InboxOn": {
        "net45": "4.0.0.0"
      }
    },
    "System.Web.Entity.Design": {
      "InboxOn": {
        "net45": "4.0.0.0"
      }
    },
    "System.Web.Extensions": {
      "InboxOn": {
        "net45": "4.0.0.0"
      }
    },
    "System.Web.Extensions.Design": {
      "InboxOn": {
        "net45": "4.0.0.0"
      }
    },
    "System.Web.HttpUtility": {
      "InboxOn": {
        "netcoreapp2.0": "4.0.0.0",
        "netcoreapp2.1": "4.0.1.0",
        "uap10.0.16299": "4.0.1.0"
      }
    },
    "System.Web.Mobile": {
      "InboxOn": {
        "net45": "4.0.0.0"
      }
    },
    "System.Web.RegularExpressions": {
      "InboxOn": {
        "net45": "4.0.0.0"
      }
    },
    "System.Web.Routing": {
      "InboxOn": {
        "net45": "4.0.0.0"
      }
    },
    "System.Web.Services": {
      "InboxOn": {
        "net45": "4.0.0.0",
        "monoandroid10": "Any",
        "monotouch10": "Any",
        "xamarinios10": "Any",
        "xamarinmac20": "Any",
        "xamarintvos10": "Any",
        "xamarinwatchos10": "Any"
      }
    },
    "System.Windows": {
      "InboxOn": {
        "netcoreapp2.0": "4.0.0.0",
        "net45": "4.0.0.0",
        "portable45-net45+win8+wpa81": "4.0.0.0",
        "portable46-net451+win81+wpa81": "4.0.0.0",
        "portable46-win81+wp81+wpa81": "4.0.0.0",
        "portable45-net45+win8+wp8+wpa81": "4.0.0.0",
        "portable46-win81+wp81": "4.0.0.0",
        "portable46-win81+wpa81": "4.0.0.0",
        "portable46-net451+win81": "4.0.0.0",
        "portable45-net45+wp8": "4.0.0.0",
        "portable45-net45+win8": "4.0.0.0",
        "portable45-net45+win8+wp8": "4.0.0.0",
        "portable46-wp81+wpa81": "4.0.0.0",
        "monoandroid10": "Any",
        "monotouch10": "Any",
        "uap10.0.16299": "4.0.0.0",
        "win8": "4.0.0.0",
        "wp8": "2.0.6.0",
        "wpa81": "4.0.0.0",
        "xamarinios10": "Any",
        "xamarinmac20": "Any",
        "xamarintvos10": "Any",
        "xamarinwatchos10": "Any"
      }
    },
    "System.Windows.Controls.Ribbon": {
      "InboxOn": {
        "net45": "4.0.0.0"
      }
    },
    "System.Windows.Extensions": {
      "InboxOn": {},
      "AssemblyVersionInPackageVersion": {
        "4.0.0.0": "4.6.0"
      }
    },
    "System.Windows.Forms": {
      "InboxOn": {
        "net45": "4.0.0.0"
      }
    },
    "System.Windows.Forms.DataVisualization": {
      "InboxOn": {
        "net45": "4.0.0.0"
      }
    },
    "System.Windows.Forms.DataVisualization.Design": {
      "InboxOn": {
        "net45": "4.0.0.0"
      }
    },
    "System.Windows.Input.Manipulations": {
      "InboxOn": {
        "net45": "4.0.0.0"
      }
    },
    "System.Windows.Presentation": {
      "InboxOn": {
        "net45": "4.0.0.0"
      }
    },
    "System.Workflow.Activities": {
      "InboxOn": {
        "net45": "4.0.0.0"
      }
    },
    "System.Workflow.ComponentModel": {
      "InboxOn": {
        "net45": "4.0.0.0"
      }
    },
    "System.Workflow.Runtime": {
      "InboxOn": {
        "net45": "4.0.0.0"
      }
    },
    "System.WorkflowServices": {
      "InboxOn": {
        "net45": "4.0.0.0"
      }
    },
    "System.Xaml": {
      "InboxOn": {
        "net45": "4.0.0.0"
      }
    },
    "System.Xml": {
      "InboxOn": {
        "netcoreapp2.0": "4.0.0.0",
        "net45": "4.0.0.0",
        "portable45-net45+win8+wpa81": "4.0.0.0",
        "portable46-net451+win81+wpa81": "4.0.0.0",
        "portable46-win81+wp81+wpa81": "4.0.0.0",
        "portable45-net45+win8+wp8+wpa81": "4.0.0.0",
        "portable46-win81+wp81": "4.0.0.0",
        "portable46-win81+wpa81": "4.0.0.0",
        "portable46-net451+win81": "4.0.0.0",
        "portable45-net45+wp8": "4.0.0.0",
        "portable45-net45+win8": "4.0.0.0",
        "portable45-net45+win8+wp8": "4.0.0.0",
        "portable46-wp81+wpa81": "4.0.0.0",
        "netstandard2.0": "4.0.0.0",
        "monoandroid10": "Any",
        "monotouch10": "Any",
        "uap10.0.16299": "4.0.0.0",
        "win8": "4.0.0.0",
        "wp8": "2.0.5.0",
        "wpa81": "4.0.0.0",
        "xamarinios10": "Any",
        "xamarinmac20": "Any",
        "xamarintvos10": "Any",
        "xamarinwatchos10": "Any"
      }
    },
    "System.Xml.Linq": {
      "InboxOn": {
        "netcoreapp2.0": "4.0.0.0",
        "net45": "4.0.0.0",
        "portable45-net45+win8+wpa81": "4.0.0.0",
        "portable46-net451+win81+wpa81": "4.0.0.0",
        "portable46-win81+wp81+wpa81": "4.0.0.0",
        "portable45-net45+win8+wp8+wpa81": "4.0.0.0",
        "portable46-win81+wp81": "4.0.0.0",
        "portable46-win81+wpa81": "4.0.0.0",
        "portable46-net451+win81": "4.0.0.0",
        "portable45-net45+wp8": "4.0.0.0",
        "portable45-net45+win8": "4.0.0.0",
        "portable45-net45+win8+wp8": "4.0.0.0",
        "portable46-wp81+wpa81": "4.0.0.0",
        "netstandard2.0": "4.0.0.0",
        "monoandroid10": "Any",
        "monotouch10": "Any",
        "uap10.0.16299": "4.0.0.0",
        "win8": "4.0.0.0",
        "wp8": "2.0.5.0",
        "wpa81": "4.0.0.0",
        "xamarinios10": "Any",
        "xamarinmac20": "Any",
        "xamarintvos10": "Any",
        "xamarinwatchos10": "Any"
      }
    },
    "System.Xml.ReaderWriter": {
      "StableVersions": [
        "4.0.0",
        "4.0.10",
        "4.0.11",
        "4.3.0"
      ],
      "BaselineVersion": "4.3.0",
      "InboxOn": {
        "netcoreapp2.0": "4.2.0.0",
        "netcoreapp2.1": "4.2.1.0",
        "net45": "4.0.0.0",
        "net46": "4.0.10.0",
        "net461": "4.1.0.0",
        "portable45-net45+win8+wpa81": "4.0.0.0",
        "portable46-net451+win81+wpa81": "4.0.0.0",
        "portable46-win81+wp81+wpa81": "4.0.0.0",
        "portable45-net45+win8+wp8+wpa81": "4.0.0.0",
        "portable46-win81+wp81": "4.0.0.0",
        "portable46-win81+wpa81": "4.0.0.0",
        "portable46-net451+win81": "4.0.0.0",
        "portable45-net45+wp8": "4.0.0.0",
        "portable45-net45+win8": "4.0.0.0",
        "portable45-net45+win8+wp8": "4.0.0.0",
        "portable46-wp81+wpa81": "4.0.0.0",
        "netstandard2.0": "4.1.0.0",
        "monoandroid10": "Any",
        "monotouch10": "Any",
        "uap10.0.16299": "4.2.1.0",
        "win8": "4.0.0.0",
        "wp8": "4.0.0.0",
        "wpa81": "4.0.0.0",
        "xamarinios10": "Any",
        "xamarinmac20": "Any",
        "xamarintvos10": "Any",
        "xamarinwatchos10": "Any"
      },
      "AssemblyVersionInPackageVersion": {
        "4.0.0.0": "4.0.0",
        "4.0.10.0": "4.0.10",
        "4.0.11.0": "4.0.11",
        "4.1.0.0": "4.0.11"
      }
    },
    "System.Xml.Serialization": {
      "InboxOn": {
        "netcoreapp2.0": "4.0.0.0",
        "net45": "4.0.0.0",
        "portable45-net45+win8+wpa81": "4.0.0.0",
        "portable46-net451+win81+wpa81": "4.0.0.0",
        "portable46-win81+wp81+wpa81": "4.0.0.0",
        "portable45-net45+win8+wp8+wpa81": "4.0.0.0",
        "portable46-win81+wp81": "4.0.0.0",
        "portable46-win81+wpa81": "4.0.0.0",
        "portable46-net451+win81": "4.0.0.0",
        "portable45-net45+wp8": "4.0.0.0",
        "portable45-net45+win8": "4.0.0.0",
        "portable45-net45+win8+wp8": "4.0.0.0",
        "portable46-wp81+wpa81": "4.0.0.0",
        "monoandroid10": "Any",
        "monotouch10": "Any",
        "uap10.0.16299": "4.0.0.0",
        "win8": "4.0.0.0",
        "wp8": "2.0.5.0",
        "wpa81": "4.0.0.0",
        "xamarinios10": "Any",
        "xamarinmac20": "Any",
        "xamarintvos10": "Any",
        "xamarinwatchos10": "Any"
      }
    },
    "System.Xml.XDocument": {
      "StableVersions": [
        "4.0.0",
        "4.0.10",
        "4.0.11",
        "4.3.0"
      ],
      "BaselineVersion": "4.3.0",
      "InboxOn": {
        "netcoreapp2.0": "4.1.0.0",
        "netcoreapp2.1": "4.1.1.0",
        "net45": "4.0.0.0",
        "net46": "4.0.10.0",
        "portable45-net45+win8+wpa81": "4.0.0.0",
        "portable46-net451+win81+wpa81": "4.0.0.0",
        "portable46-win81+wp81+wpa81": "4.0.0.0",
        "portable45-net45+win8+wp8+wpa81": "4.0.0.0",
        "portable46-win81+wp81": "4.0.0.0",
        "portable46-win81+wpa81": "4.0.0.0",
        "portable46-net451+win81": "4.0.0.0",
        "portable45-net45+wp8": "4.0.0.0",
        "portable45-net45+win8": "4.0.0.0",
        "portable45-net45+win8+wp8": "4.0.0.0",
        "portable46-wp81+wpa81": "4.0.0.0",
        "netstandard2.0": "4.0.10.0",
        "monoandroid10": "Any",
        "monotouch10": "Any",
        "uap10.0.16299": "4.1.1.0",
        "win8": "4.0.0.0",
        "wp8": "4.0.0.0",
        "wpa81": "4.0.0.0",
        "xamarinios10": "Any",
        "xamarinmac20": "Any",
        "xamarintvos10": "Any",
        "xamarinwatchos10": "Any"
      },
      "AssemblyVersionInPackageVersion": {
        "4.0.0.0": "4.0.0",
        "4.0.10.0": "4.0.10",
        "4.0.11.0": "4.0.11",
        "4.0.12.0": "4.3.0"
      }
    },
    "System.Xml.XmlDocument": {
      "StableVersions": [
        "4.0.0",
        "4.0.1",
        "4.3.0"
      ],
      "BaselineVersion": "4.3.0",
      "InboxOn": {
        "netcoreapp2.0": "4.1.0.0",
        "netcoreapp2.1": "4.1.1.0",
        "net461": "4.0.1.0",
        "netstandard2.0": "4.0.1.0",
        "monoandroid10": "Any",
        "monotouch10": "Any",
        "uap10.0.16299": "4.1.1.0",
        "xamarinios10": "Any",
        "xamarinmac20": "Any",
        "xamarintvos10": "Any",
        "xamarinwatchos10": "Any"
      },
      "AssemblyVersionInPackageVersion": {
        "4.0.0.0": "4.0.0",
        "4.0.1.0": "4.0.1",
        "4.0.2.0": "4.3.0"
      }
    },
    "System.Xml.XmlSerializer": {
      "StableVersions": [
        "4.0.0",
        "4.0.10",
        "4.0.11",
        "4.3.0"
      ],
      "BaselineVersion": "4.3.0",
      "InboxOn": {
        "netcoreapp2.0": "4.1.0.0",
        "netcoreapp2.1": "4.1.1.0",
        "net45": "4.0.0.0",
        "net46": "4.0.10.0",
        "portable45-net45+win8+wpa81": "4.0.0.0",
        "portable46-net451+win81+wpa81": "4.0.0.0",
        "portable46-win81+wp81+wpa81": "4.0.0.0",
        "portable45-net45+win8+wp8+wpa81": "4.0.0.0",
        "portable46-win81+wp81": "4.0.0.0",
        "portable46-win81+wpa81": "4.0.0.0",
        "portable46-net451+win81": "4.0.0.0",
        "portable45-net45+wp8": "4.0.0.0",
        "portable45-net45+win8": "4.0.0.0",
        "portable45-net45+win8+wp8": "4.0.0.0",
        "portable46-wp81+wpa81": "4.0.0.0",
        "netstandard2.0": "4.0.10.0",
        "monoandroid10": "Any",
        "monotouch10": "Any",
        "uap10.0.16299": "4.1.1.0",
        "win8": "4.0.0.0",
        "wp8": "4.0.0.0",
        "wpa81": "4.0.0.0",
        "xamarinios10": "Any",
        "xamarinmac20": "Any",
        "xamarintvos10": "Any",
        "xamarinwatchos10": "Any"
      },
      "AssemblyVersionInPackageVersion": {
        "4.0.0.0": "4.0.0",
        "4.0.10.0": "4.0.10",
        "4.0.11.0": "4.0.11",
        "4.0.12.0": "4.3.0"
      }
    },
    "System.Xml.XPath": {
      "StableVersions": [
        "4.0.0",
        "4.0.1",
        "4.3.0"
      ],
      "BaselineVersion": "4.3.0",
      "InboxOn": {
        "netcoreapp2.0": "4.1.0.0",
        "netcoreapp2.1": "4.1.1.0",
        "net461": "4.0.1.0",
        "netstandard2.0": "4.0.1.0",
        "monoandroid10": "Any",
        "monotouch10": "Any",
        "uap10.0.16299": "4.1.1.0",
        "xamarinios10": "Any",
        "xamarinmac20": "Any",
        "xamarintvos10": "Any",
        "xamarinwatchos10": "Any"
      },
      "AssemblyVersionInPackageVersion": {
        "4.0.0.0": "4.0.0",
        "4.0.1.0": "4.0.1",
        "4.0.2.0": "4.3.0"
      }
    },
    "System.Xml.XPath.XDocument": {
      "StableVersions": [
        "4.0.1",
        "4.0.0",
        "4.3.0"
      ],
      "BaselineVersion": "4.3.0",
      "InboxOn": {
        "netcoreapp2.0": "4.1.0.0",
        "netcoreapp2.1": "4.1.1.0",
        "net461": "4.0.1.0",
        "netstandard2.0": "4.0.1.0",
        "monoandroid10": "Any",
        "monotouch10": "Any",
        "uap10.0.16299": "4.1.1.0",
        "xamarinios10": "Any",
        "xamarinmac20": "Any",
        "xamarintvos10": "Any",
        "xamarinwatchos10": "Any"
      },
      "AssemblyVersionInPackageVersion": {
        "4.0.0.0": "4.0.0",
        "4.0.1.0": "4.0.1",
        "4.0.2.0": "4.3.0"
      }
    },
    "System.Xml.XPath.XmlDocument": {
      "StableVersions": [
        "4.0.1",
        "4.0.0",
        "4.3.0"
      ],
      "BaselineVersion": "4.3.0",
      "InboxOn": {
        "monoandroid10": "Any",
        "monotouch10": "Any",
        "xamarinios10": "Any",
        "xamarinmac20": "Any",
        "xamarintvos10": "Any",
        "xamarinwatchos10": "Any"
      },
      "AssemblyVersionInPackageVersion": {
        "4.0.0.0": "4.0.0",
        "4.0.1.0": "4.0.1",
        "4.0.2.0": "4.3.0"
      }
    },
    "System.Xml.Xsl.Primitives": {
      "InboxOn": {
        "monoandroid10": "Any",
        "monotouch10": "Any",
        "xamarinios10": "Any",
        "xamarinmac20": "Any",
        "xamarintvos10": "Any",
        "xamarinwatchos10": "Any"
      }
    },
    "UIAutomationClient": {
      "InboxOn": {
        "net45": "4.0.0.0"
      }
    },
    "UIAutomationClientsideProviders": {
      "InboxOn": {
        "net45": "4.0.0.0"
      }
    },
    "UIAutomationProvider": {
      "InboxOn": {
        "net45": "4.0.0.0"
      }
    },
    "UIAutomationTypes": {
      "InboxOn": {
        "net45": "4.0.0.0"
      }
    },
    "WindowsBase": {
      "InboxOn": {
        "netcoreapp2.0": "4.0.0.0",
        "net45": "4.0.0.0",
        "uap10.0.16299": "4.0.0.0"
      }
    },
    "WindowsFormsIntegration": {
      "InboxOn": {
        "net45": "4.0.0.0"
      }
    },
    "XamlBuildTask": {
      "InboxOn": {
        "net45": "4.0.0.0"
      }
    }
  },
  "ModulesToPackages": {
    "sni.dll": "runtime.native.System.Data.SqlClient.sni"
  },
  "MetaPackages": {
    "NETStandard.Library": [
      "Microsoft.Win32.Primitives",
      "System.AppContext",
      "System.Collections",
      "System.Collections.Concurrent",
      "System.Console",
      "System.Diagnostics.Debug",
      "System.Diagnostics.Tools",
      "System.Diagnostics.Tracing",
      "System.Globalization",
      "System.Globalization.Calendars",
      "System.IO",
      "System.IO.Compression",
      "System.IO.Compression.ZipFile",
      "System.IO.FileSystem",
      "System.IO.FileSystem.Primitives",
      "System.Linq",
      "System.Linq.Expressions",
      "System.Net.Http",
      "System.Net.Primitives",
      "System.Net.Sockets",
      "System.ObjectModel",
      "System.Reflection",
      "System.Reflection.Extensions",
      "System.Reflection.Primitives",
      "System.Resources.ResourceManager",
      "System.Runtime",
      "System.Runtime.Extensions",
      "System.Runtime.Handles",
      "System.Runtime.InteropServices",
      "System.Runtime.InteropServices.RuntimeInformation",
      "System.Runtime.Numerics",
      "System.Security.Cryptography.Algorithms",
      "System.Security.Cryptography.Encoding",
      "System.Security.Cryptography.Primitives",
      "System.Security.Cryptography.X509Certificates",
      "System.Text.Encoding",
      "System.Text.Encoding.Extensions",
      "System.Text.RegularExpressions",
      "System.Threading",
      "System.Threading.Tasks",
      "System.Threading.Timer",
      "System.Xml.ReaderWriter",
      "System.Xml.XDocument"
    ]
  }
}<|MERGE_RESOLUTION|>--- conflicted
+++ resolved
@@ -5120,9 +5120,6 @@
       "InboxOn": {
         "netcoreapp2.0": "4.1.1.0",
         "netcoreapp2.1": "4.3.0.0",
-<<<<<<< HEAD
-        "uap10.0.16300": "4.3.0.0"
-=======
         "monoandroid10": "Any",
         "monotouch10": "Any",
         "uap10.0.16300": "4.3.0.0",
@@ -5130,7 +5127,6 @@
         "xamarinmac20": "Any",
         "xamarintvos10": "Any",
         "xamarinwatchos10": "Any"
->>>>>>> 92cc2668
       },
       "AssemblyVersionInPackageVersion": {
         "4.0.0.0": "4.0.0",
